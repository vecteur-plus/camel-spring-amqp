<<<<<<< HEAD
/* This Source Code Form is subject to the terms of the Mozilla Public
 * License, v. 2.0. If a copy of the MPL was not distributed with this file,
 * You can obtain one at http://mozilla.org/MPL/2.0/. */
package amqp.spring.camel.component;

import java.io.Serializable;
import java.util.HashMap;
import java.util.Map;
import junit.framework.Assert;
import org.apache.camel.CamelContext;
import org.apache.camel.Component;
import org.apache.camel.Exchange;
import org.apache.camel.Producer;
import org.apache.camel.builder.RouteBuilder;
import org.apache.camel.component.mock.MockEndpoint;
import org.apache.camel.spi.Synchronization;
import org.apache.camel.test.junit4.CamelTestSupport;
import org.junit.Test;
import org.springframework.amqp.core.AmqpTemplate;
import org.springframework.amqp.rabbit.connection.CachingConnectionFactory;
import org.springframework.amqp.rabbit.core.RabbitTemplate;

public class SpringAMQPProducerTest extends CamelTestSupport {
    
    @Test
    public void testCreateContext() throws Exception {
        Component component = context().getComponent("spring-amqp", SpringAMQPComponent.class);
        Assert.assertNotNull(component);
    }
    
    @Test 
    public void restartProducer() throws Exception {
        Producer producer = context().getEndpoint("spring-amqp:fanoutExchange?durable=false&autodelete=true&exclusive=false").createProducer();
        producer.start();
        producer.stop();
    }
    
    @Test
    public void sendMessage() throws Exception {
        context().createProducerTemplate().sendBody("direct:test.z", "HELLO WORLD");
    }
    
    @Test
    public void sendAsyncMessage() throws Exception {
        context().createProducerTemplate().asyncRequestBody("direct:test.x", "HELLO WORLD");
    }
    
    @Test
    public void sendAsyncCallbackMessage() throws Exception {
        context().createProducerTemplate().asyncCallbackSendBody("direct:test.w", "HELLO WORLD", new Synchronization() {
            @Override
            public void onComplete(Exchange exchange) {
                Assert.assertNull(exchange.getException());
            }

            @Override
            public void onFailure(Exchange exchange) {
                Assert.fail(exchange.getException() != null ? exchange.getException().getMessage() : "Failure on async callback");
            }
        });
    }
    
    @Test
    public void sendObject() throws Exception {
        context().createProducerTemplate().sendBody("direct:test.z", new ProducerTestObject());
    }
    
    @Test
    public void sendNull() throws Exception {
        context().createProducerTemplate().sendBody("direct:test.z", null);
    }
    
    @Test
    public void sendUsingDefaultExchange() throws Exception {
        context().createProducerTemplate().sendBody("direct:test.y", null);
    }
    
    @Test
    public void headerRoutingKey() throws Exception {
        MockEndpoint mockEndpoint = getMockEndpoint("mock:test.v");
        mockEndpoint.expectedMessageCount(1);
        context().createProducerTemplate().sendBodyAndHeader("direct:test.v", new ProducerTestObject(), SpringAMQPComponent.ROUTING_KEY_HEADER, "test.v");
        mockEndpoint.assertIsSatisfied();
    }
    
    @Test
    public void uriRoutingKey() throws Exception {
        MockEndpoint mockEndpoint = getMockEndpoint("mock:test.u");
        mockEndpoint.expectedMessageCount(1);
        context().createProducerTemplate().sendBody("direct:test.u", new ProducerTestObject());
        mockEndpoint.assertIsSatisfied();
    }
    
    @Override
    protected CamelContext createCamelContext() throws Exception {
        CachingConnectionFactory factory = new CachingConnectionFactory();
        RabbitTemplate amqpTemplate = new RabbitTemplate(factory);
        SpringAMQPComponent amqpComponent = new SpringAMQPComponent(factory);
        
        Map<String, AmqpTemplate> templateMap = new HashMap<String, AmqpTemplate>(1);
        templateMap.put(SpringAMQPComponent.DEFAULT_CONNECTION, amqpTemplate);
        amqpComponent.setAmqpTemplate(templateMap);
        
        CamelContext camelContext = super.createCamelContext();
        camelContext.addComponent("spring-amqp", amqpComponent);
        return camelContext;
    }
    
    @Override
    protected RouteBuilder createRouteBuilder() throws Exception {
        return new RouteBuilder() {
            @Override
            public void configure() throws Exception {
            	from("direct:test.y").to("spring-amqp::?durable=false&autodelete=true&exclusive=false");
                from("direct:test.z").to("spring-amqp:fanoutExchange?durable=false&autodelete=true&exclusive=false");
                from("direct:test.x").to("spring-amqp:fanoutExchange?durable=false&autodelete=true&exclusive=false");
                from("direct:test.w").to("spring-amqp:fanoutExchange?durable=false&autodelete=true&exclusive=false");
                from("direct:test.v").to("spring-amqp:topicExchange?type=topic&durable=false&autodelete=true&exclusive=false");
                from("direct:test.u").to("spring-amqp:topicExchange:test.u?durable=false&autodelete=true&exclusive=false");
                
                from("spring-amqp:topicExchange:queue.v:#.v?type=topic&durable=false&type=direct&autodelete=true&exclusive=false").to("mock:test.v");
                from("spring-amqp:topicExchange:queue.u:#.u?type=topic&durable=false&type=direct&autodelete=true&exclusive=false").to("mock:test.u");
            }
        };
    }
    
    public static class ProducerTestObject implements Serializable {
        private static final long serialVersionUID = -9121162751092118857L;
        private String test;

        public String getTest() {
            return test;
        }

        public void setTest(String test) {
            this.test = test;
        }
    }
}
=======
/* This Source Code Form is subject to the terms of the Mozilla Public
 * License, v. 2.0. If a copy of the MPL was not distributed with this file,
 * You can obtain one at http://mozilla.org/MPL/2.0/. */
package amqp.spring.camel.component;

import java.io.Serializable;
import java.util.HashMap;
import java.util.Map;
import org.apache.camel.CamelContext;
import org.apache.camel.Component;
import org.apache.camel.Exchange;
import org.apache.camel.Producer;
import org.apache.camel.builder.RouteBuilder;
import org.apache.camel.component.mock.MockEndpoint;
import org.apache.camel.spi.Synchronization;
import org.apache.camel.test.junit4.CamelTestSupport;
import org.junit.Assert;
import org.junit.Test;
import org.springframework.amqp.core.AmqpTemplate;
import org.springframework.amqp.rabbit.connection.CachingConnectionFactory;
import org.springframework.amqp.rabbit.core.RabbitTemplate;

public class SpringAMQPProducerTest extends CamelTestSupport {
    
    @Test
    public void testCreateContext() throws Exception {
        Component component = context().getComponent("spring-amqp", SpringAMQPComponent.class);
        Assert.assertNotNull(component);
    }
    
    @Test 
    public void restartProducer() throws Exception {
        Producer producer = context().getEndpoint("spring-amqp:fanoutExchange?durable=false&autodelete=true&exclusive=false").createProducer();
        producer.start();
        producer.stop();
    }
    
    @Test
    public void sendMessage() throws Exception {
        context().createProducerTemplate().sendBody("direct:test.z", "HELLO WORLD");
    }
    
    @Test
    public void sendAsyncMessage() throws Exception {
        context().createProducerTemplate().asyncRequestBody("direct:test.x", "HELLO WORLD");
    }
    
    @Test
    public void sendAsyncCallbackMessage() throws Exception {
        context().createProducerTemplate().asyncCallbackSendBody("direct:test.w", "HELLO WORLD", new Synchronization() {
            @Override
            public void onComplete(Exchange exchange) {
                Assert.assertNull(exchange.getException());
            }

            @Override
            public void onFailure(Exchange exchange) {
                Assert.fail(exchange.getException() != null ? exchange.getException().getMessage() : "Failure on async callback");
            }
        });
    }
    
    @Test
    public void sendObject() throws Exception {
        context().createProducerTemplate().sendBody("direct:test.z", new ProducerTestObject());
    }
    
    @Test
    public void sendNull() throws Exception {
        context().createProducerTemplate().sendBody("direct:test.z", null);
    }
    
    @Test
    public void sendUsingDefaultExchange() throws Exception {
        context().createProducerTemplate().sendBody("direct:test.y", null);
    }
    
    @Test
    public void headerRoutingKey() throws Exception {
        MockEndpoint mockEndpoint = getMockEndpoint("mock:test.v");
        mockEndpoint.expectedMessageCount(1);
        context().createProducerTemplate().sendBodyAndHeader("direct:test.v", new ProducerTestObject(), SpringAMQPComponent.ROUTING_KEY_HEADER, "test.v");
        mockEndpoint.assertIsSatisfied();
    }
    
    @Test
    public void uriRoutingKey() throws Exception {
        MockEndpoint mockEndpoint = getMockEndpoint("mock:test.u");
        mockEndpoint.expectedMessageCount(1);
        context().createProducerTemplate().sendBody("direct:test.u", new ProducerTestObject());
        mockEndpoint.assertIsSatisfied();
    }
    
    @Override
    protected CamelContext createCamelContext() throws Exception {
        CachingConnectionFactory factory = new CachingConnectionFactory();
        RabbitTemplate amqpTemplate = new RabbitTemplate(factory);
        SpringAMQPComponent amqpComponent = new SpringAMQPComponent(factory);
        
        Map<String, AmqpTemplate> templateMap = new HashMap<String, AmqpTemplate>(1);
        templateMap.put(SpringAMQPComponent.DEFAULT_CONNECTION, amqpTemplate);
        amqpComponent.setAmqpTemplate(templateMap);
        
        CamelContext camelContext = super.createCamelContext();
        camelContext.addComponent("spring-amqp", amqpComponent);
        return camelContext;
    }
    
    @Override
    protected RouteBuilder createRouteBuilder() throws Exception {
        return new RouteBuilder() {
            @Override
            public void configure() throws Exception {
            	from("direct:test.y").to("spring-amqp::?durable=false&autodelete=true&exclusive=false");
                from("direct:test.z").to("spring-amqp:fanoutExchange?durable=false&autodelete=true&exclusive=false");
                from("direct:test.x").to("spring-amqp:fanoutExchange?durable=false&autodelete=true&exclusive=false");
                from("direct:test.w").to("spring-amqp:fanoutExchange?durable=false&autodelete=true&exclusive=false");
                from("direct:test.v").to("spring-amqp:topicExchange?type=topic&durable=false&autodelete=true&exclusive=false");
                from("direct:test.u").to("spring-amqp:topicExchange:test.u?durable=false&autodelete=true&exclusive=false");
                
                from("spring-amqp:topicExchange:queue.v:#.v?type=topic&durable=false&type=direct&autodelete=true&exclusive=false").to("mock:test.v");
                from("spring-amqp:topicExchange:queue.u:#.u?type=topic&durable=false&type=direct&autodelete=true&exclusive=false").to("mock:test.u");
            }
        };
    }
    
    public static class ProducerTestObject implements Serializable {
        private static final long serialVersionUID = -9121162751092118857L;
        private String test;

        public String getTest() {
            return test;
        }

        public void setTest(String test) {
            this.test = test;
        }
    }
}
>>>>>>> 469c0007
<|MERGE_RESOLUTION|>--- conflicted
+++ resolved
@@ -1,144 +1,3 @@
-<<<<<<< HEAD
-/* This Source Code Form is subject to the terms of the Mozilla Public
- * License, v. 2.0. If a copy of the MPL was not distributed with this file,
- * You can obtain one at http://mozilla.org/MPL/2.0/. */
-package amqp.spring.camel.component;
-
-import java.io.Serializable;
-import java.util.HashMap;
-import java.util.Map;
-import junit.framework.Assert;
-import org.apache.camel.CamelContext;
-import org.apache.camel.Component;
-import org.apache.camel.Exchange;
-import org.apache.camel.Producer;
-import org.apache.camel.builder.RouteBuilder;
-import org.apache.camel.component.mock.MockEndpoint;
-import org.apache.camel.spi.Synchronization;
-import org.apache.camel.test.junit4.CamelTestSupport;
-import org.junit.Test;
-import org.springframework.amqp.core.AmqpTemplate;
-import org.springframework.amqp.rabbit.connection.CachingConnectionFactory;
-import org.springframework.amqp.rabbit.core.RabbitTemplate;
-
-public class SpringAMQPProducerTest extends CamelTestSupport {
-    
-    @Test
-    public void testCreateContext() throws Exception {
-        Component component = context().getComponent("spring-amqp", SpringAMQPComponent.class);
-        Assert.assertNotNull(component);
-    }
-    
-    @Test 
-    public void restartProducer() throws Exception {
-        Producer producer = context().getEndpoint("spring-amqp:fanoutExchange?durable=false&autodelete=true&exclusive=false").createProducer();
-        producer.start();
-        producer.stop();
-    }
-    
-    @Test
-    public void sendMessage() throws Exception {
-        context().createProducerTemplate().sendBody("direct:test.z", "HELLO WORLD");
-    }
-    
-    @Test
-    public void sendAsyncMessage() throws Exception {
-        context().createProducerTemplate().asyncRequestBody("direct:test.x", "HELLO WORLD");
-    }
-    
-    @Test
-    public void sendAsyncCallbackMessage() throws Exception {
-        context().createProducerTemplate().asyncCallbackSendBody("direct:test.w", "HELLO WORLD", new Synchronization() {
-            @Override
-            public void onComplete(Exchange exchange) {
-                Assert.assertNull(exchange.getException());
-            }
-
-            @Override
-            public void onFailure(Exchange exchange) {
-                Assert.fail(exchange.getException() != null ? exchange.getException().getMessage() : "Failure on async callback");
-            }
-        });
-    }
-    
-    @Test
-    public void sendObject() throws Exception {
-        context().createProducerTemplate().sendBody("direct:test.z", new ProducerTestObject());
-    }
-    
-    @Test
-    public void sendNull() throws Exception {
-        context().createProducerTemplate().sendBody("direct:test.z", null);
-    }
-    
-    @Test
-    public void sendUsingDefaultExchange() throws Exception {
-        context().createProducerTemplate().sendBody("direct:test.y", null);
-    }
-    
-    @Test
-    public void headerRoutingKey() throws Exception {
-        MockEndpoint mockEndpoint = getMockEndpoint("mock:test.v");
-        mockEndpoint.expectedMessageCount(1);
-        context().createProducerTemplate().sendBodyAndHeader("direct:test.v", new ProducerTestObject(), SpringAMQPComponent.ROUTING_KEY_HEADER, "test.v");
-        mockEndpoint.assertIsSatisfied();
-    }
-    
-    @Test
-    public void uriRoutingKey() throws Exception {
-        MockEndpoint mockEndpoint = getMockEndpoint("mock:test.u");
-        mockEndpoint.expectedMessageCount(1);
-        context().createProducerTemplate().sendBody("direct:test.u", new ProducerTestObject());
-        mockEndpoint.assertIsSatisfied();
-    }
-    
-    @Override
-    protected CamelContext createCamelContext() throws Exception {
-        CachingConnectionFactory factory = new CachingConnectionFactory();
-        RabbitTemplate amqpTemplate = new RabbitTemplate(factory);
-        SpringAMQPComponent amqpComponent = new SpringAMQPComponent(factory);
-        
-        Map<String, AmqpTemplate> templateMap = new HashMap<String, AmqpTemplate>(1);
-        templateMap.put(SpringAMQPComponent.DEFAULT_CONNECTION, amqpTemplate);
-        amqpComponent.setAmqpTemplate(templateMap);
-        
-        CamelContext camelContext = super.createCamelContext();
-        camelContext.addComponent("spring-amqp", amqpComponent);
-        return camelContext;
-    }
-    
-    @Override
-    protected RouteBuilder createRouteBuilder() throws Exception {
-        return new RouteBuilder() {
-            @Override
-            public void configure() throws Exception {
-            	from("direct:test.y").to("spring-amqp::?durable=false&autodelete=true&exclusive=false");
-                from("direct:test.z").to("spring-amqp:fanoutExchange?durable=false&autodelete=true&exclusive=false");
-                from("direct:test.x").to("spring-amqp:fanoutExchange?durable=false&autodelete=true&exclusive=false");
-                from("direct:test.w").to("spring-amqp:fanoutExchange?durable=false&autodelete=true&exclusive=false");
-                from("direct:test.v").to("spring-amqp:topicExchange?type=topic&durable=false&autodelete=true&exclusive=false");
-                from("direct:test.u").to("spring-amqp:topicExchange:test.u?durable=false&autodelete=true&exclusive=false");
-                
-                from("spring-amqp:topicExchange:queue.v:#.v?type=topic&durable=false&type=direct&autodelete=true&exclusive=false").to("mock:test.v");
-                from("spring-amqp:topicExchange:queue.u:#.u?type=topic&durable=false&type=direct&autodelete=true&exclusive=false").to("mock:test.u");
-            }
-        };
-    }
-    
-    public static class ProducerTestObject implements Serializable {
-        private static final long serialVersionUID = -9121162751092118857L;
-        private String test;
-
-        public String getTest() {
-            return test;
-        }
-
-        public void setTest(String test) {
-            this.test = test;
-        }
-    }
-}
-=======
 /* This Source Code Form is subject to the terms of the Mozilla Public
  * License, v. 2.0. If a copy of the MPL was not distributed with this file,
  * You can obtain one at http://mozilla.org/MPL/2.0/. */
@@ -277,5 +136,4 @@
             this.test = test;
         }
     }
-}
->>>>>>> 469c0007
+}