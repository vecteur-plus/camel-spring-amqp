<<<<<<< HEAD
/* This Source Code Form is subject to the terms of the Mozilla Public
 * License, v. 2.0. If a copy of the MPL was not distributed with this file,
 * You can obtain one at http://mozilla.org/MPL/2.0/. */
package amqp.spring.camel.component;

import java.util.HashMap;
import java.util.Map;
import junit.framework.Assert;
import org.apache.camel.*;
import org.apache.camel.builder.RouteBuilder;
import org.apache.camel.component.mock.MockEndpoint;
import org.apache.camel.impl.JndiRegistry;
import org.apache.camel.test.junit4.CamelTestSupport;
import org.junit.Test;
import org.springframework.amqp.core.AmqpTemplate;
import org.springframework.amqp.rabbit.connection.CachingConnectionFactory;
import org.springframework.amqp.rabbit.core.RabbitTemplate;
import org.springframework.amqp.support.converter.JsonMessageConverter;


public class SpringAMQPConsumerTest extends CamelTestSupport {
    
    @Test
    public void testCreateContext() throws Exception {
        Component component = context().getComponent("spring-amqp", SpringAMQPComponent.class);
        Assert.assertNotNull(component);
    }
    
    @Test 
    public void restartConsumer() throws Exception {
        Processor defaultProcessor = new Processor() {
            @Override
            public void process(Exchange exchange) throws Exception { }
        };
        
        Consumer amqpConsumer = context().getEndpoint("spring-amqp:directExchange:q0:test.a?durable=false&autodelete=true&exclusive=false&ha=true").createConsumer(defaultProcessor);
        amqpConsumer.stop();
        amqpConsumer.start();
    }
    
    @Test 
    public void disconnectConsumer() throws Exception {
        Processor defaultProcessor = new Processor() {
            @Override
            public void process(Exchange exchange) throws Exception { }
        };
        
        SpringAMQPConsumer amqpConsumer = (SpringAMQPConsumer) context().getEndpoint("spring-amqp:directExchange:q0:test.a?durable=false&autodelete=true&exclusive=false").createConsumer(defaultProcessor);
        amqpConsumer.onClose(null);
        amqpConsumer.onCreate(null);
    }
    
    @Test
    public void testKeyValueParsing() throws Exception {
        Map<String, Object> keyValues = SpringAMQPConsumer.parseKeyValues("cheese=gouda&fromage=jack");
        Assert.assertEquals("gouda", keyValues.get("cheese"));
        Assert.assertEquals("jack", keyValues.get("fromage"));

        keyValues = SpringAMQPConsumer.parseKeyValues("cheese=gouda|fromage=jack");
        Assert.assertEquals("gouda", keyValues.get("cheese"));
        Assert.assertEquals("jack", keyValues.get("fromage"));
    }

    @Test
    public void sendMessage() throws Exception {
        MockEndpoint mockEndpoint = getMockEndpoint("mock:test.a");
        mockEndpoint.expectedMessageCount(1);
        context().createProducerTemplate().sendBodyAndHeader("spring-amqp:directExchange:test.a?durable=false&autodelete=true&exclusive=false", "sendMessage", "HeaderKey", "HeaderValue");
        
        mockEndpoint.assertIsSatisfied();
        Message inMessage = mockEndpoint.getExchanges().get(0).getIn();
        Assert.assertEquals("sendMessage", inMessage.getBody(String.class));
        Assert.assertEquals("HeaderValue", inMessage.getHeader("HeaderKey"));
        Assert.assertNotNull(inMessage.getMessageId());
    }
    
    @Test
    public void sendAsyncMessage() throws Exception {
        MockEndpoint mockEndpoint = getMockEndpoint("mock:test.b");
        mockEndpoint.expectedMessageCount(1);
        context().createProducerTemplate().asyncRequestBodyAndHeader("spring-amqp:directExchange:test.b?durable=false&autodelete=true&exclusive=false", "sendMessage", "HeaderKey", "HeaderValue");
        
        mockEndpoint.assertIsSatisfied();
        Message inMessage = mockEndpoint.getExchanges().get(0).getIn();
        Assert.assertEquals("sendMessage", inMessage.getBody(String.class));
        Assert.assertEquals("HeaderValue", inMessage.getHeader("HeaderKey"));
        Assert.assertNotNull(inMessage.getMessageId());
    }
    
    @Test
    public void testHeaderAndExchange() throws Exception {
        MockEndpoint mockEndpointOne = getMockEndpoint("mock:test.b");
        mockEndpointOne.expectedMessageCount(1);
        
        Map<String, Object> headersOne = new HashMap<String, Object>();
        headersOne.put("cheese", "asiago");
        headersOne.put("fromage", "cheddar");
        context().createProducerTemplate().sendBodyAndHeaders("spring-amqp:headerAndExchange?type=headers", "testHeaderExchange", headersOne);
        
        MockEndpoint mockEndpointTwo = context().getEndpoint("mock:test.c", MockEndpoint.class);
        mockEndpointTwo.expectedMessageCount(1);
        
        Map<String, Object> headersTwo = new HashMap<String, Object>();
        headersTwo.put("cheese", "gouda");
        headersTwo.put("fromage", "jack");
        context().createProducerTemplate().sendBodyAndHeaders("spring-amqp:headerAndExchange?type=headers", "testHeaderExchange", headersTwo);
        
        mockEndpointOne.assertIsSatisfied();
        mockEndpointTwo.assertIsSatisfied();
    }
    
    @Test
    public void testHeaderOrExchange() throws Exception {
        MockEndpoint mockEndpointOne = getMockEndpoint("mock:test.d");
        mockEndpointOne.expectedMessageCount(2);
        
        Map<String, Object> headersOne = new HashMap<String, Object>();
        headersOne.put("cheese", "asiago");
        headersOne.put("fromage", "bleu");
        context().createProducerTemplate().sendBodyAndHeaders("spring-amqp:headerOrExchange?type=headers", "testHeaderExchange", headersOne);
        
        Map<String, Object> headersTwo = new HashMap<String, Object>();
        headersTwo.put("cheese", "white");
        headersTwo.put("fromage", "jack");
        context().createProducerTemplate().sendBodyAndHeaders("spring-amqp:headerOrExchange?type=headers", "testHeaderExchange", headersTwo);
        
        mockEndpointOne.assertIsSatisfied();
    }
    
    @Test
    public void testDefaultExchange() throws Exception {
        MockEndpoint mockEndpointOne = getMockEndpoint("mock:test.e");
        mockEndpointOne.expectedMessageCount(1);
        
        context().createProducerTemplate().sendBody("spring-amqp::test.e", "testBody");
        
        mockEndpointOne.assertIsSatisfied();
    }
    
    @Test
    public void sendMessageTTL() throws Exception {
        MockEndpoint mockEndpoint = getMockEndpoint("mock:test.a");
        mockEndpoint.expectedMessageCount(1);
        context().createProducerTemplate().sendBodyAndHeader("spring-amqp:directExchange:test.a?durable=false&autodelete=true&exclusive=false&timeToLive=1000", "sendMessage", "HeaderKey", "HeaderValue");
        
        mockEndpoint.assertIsSatisfied();
        Message inMessage = mockEndpoint.getExchanges().get(0).getIn();
        Assert.assertEquals("sendMessage", inMessage.getBody(String.class));
        Assert.assertEquals("HeaderValue", inMessage.getHeader("HeaderKey"));
    }

    @Test
    public void testHandleException() {
        try {
            Object result = context().createProducerTemplate().requestBody("spring-amqp::test.f", "testBody");
            Assert.fail("Should have thrown exception up to caller but received object: " + result);
        } catch (RuntimeException e) {
            // success
        }
    }

    @Test
    public void testWithPrefetchParameter() throws Exception {
        MockEndpoint mockEndpoint = getMockEndpoint("mock:test.g");
        mockEndpoint.expectedMessageCount(2);
        ProducerTemplate producerTemplate = context().createProducerTemplate();

        producerTemplate.sendBodyAndHeader("spring-amqp:directExchange:test.g?durable=false&autodelete=true&exclusive=false&prefetchCount=1", "sendMessage1", "HeaderKey", "HeaderValue");
        producerTemplate.sendBodyAndHeader("spring-amqp:directExchange:test.g?durable=false&autodelete=true&exclusive=false&prefetchCount=1", "sendMessage2", "HeaderKey", "HeaderValue");

        mockEndpoint.assertIsSatisfied();

        Message inMessage1 = mockEndpoint.getExchanges().get(0).getIn();
        Assert.assertEquals("sendMessage1", inMessage1.getBody(String.class));
        Assert.assertEquals("HeaderValue", inMessage1.getHeader("HeaderKey"));

        Message inMessage2 = mockEndpoint.getExchanges().get(1).getIn();
        Assert.assertEquals("sendMessage2", inMessage2.getBody(String.class));
        Assert.assertEquals("HeaderValue", inMessage2.getHeader("HeaderKey"));

    }

    @Override
    protected JndiRegistry createRegistry() throws Exception {
        JndiRegistry registry = super.createRegistry();
        registry.bind("exceptionThrower", new TestExceptionThrower());
        return registry;
    }

    @Override
    protected CamelContext createCamelContext() throws Exception {
        CachingConnectionFactory factory = new CachingConnectionFactory();
        RabbitTemplate amqpTemplate = new RabbitTemplate(factory);
        //The JSON converter stresses marshalling more than the default converter
        amqpTemplate.setMessageConverter(new JsonMessageConverter());
        SpringAMQPComponent amqpComponent = new SpringAMQPComponent(factory);
        
        Map<String, AmqpTemplate> templateMap = new HashMap<String, AmqpTemplate>(1);
        templateMap.put(SpringAMQPComponent.DEFAULT_CONNECTION, amqpTemplate);
        amqpComponent.setAmqpTemplate(templateMap);
        
        CamelContext camelContext = super.createCamelContext();
        camelContext.addComponent("spring-amqp", amqpComponent);
        return camelContext;
    }

    @Override
    protected RouteBuilder createRouteBuilder() throws Exception {
        return new RouteBuilder() {
            @Override
            public void configure() throws Exception {
                from("spring-amqp:directExchange:q1:test.a?durable=false&autodelete=true&exclusive=false").to("mock:test.a");
                from("spring-amqp:directExchange:q5:test.b?durable=false&autodelete=true&exclusive=false").to("mock:test.b");
                from("spring-amqp:directExchange:q6:test.g?durable=false&prefetchCount=1&acknowledgeMode=auto").to("mock:test.g");
                from("spring-amqp:headerAndExchange:q2:cheese=asiago&fromage=cheddar?type=headers&durable=false&autodelete=true&exclusive=false").to("mock:test.b");
                from("spring-amqp:headerAndExchange:q3:cheese=gouda&fromage=jack?type=headers&durable=false&autodelete=true&exclusive=false").to("mock:test.c");
                from("spring-amqp:headerOrExchange:q4:cheese=white|fromage=bleu?type=headers&durable=false&autodelete=true&exclusive=false").to("mock:test.d");
                from("spring-amqp::test.e:test.e?durable=false&autodelete=true&exclusive=false").to("mock:test.e");
                from("spring-amqp::test.f:test.f?durable=false&autodelete=true&exclusive=false").beanRef("exceptionThrower", "explode");
            }
        };
    }
}

=======
/* This Source Code Form is subject to the terms of the Mozilla Public
 * License, v. 2.0. If a copy of the MPL was not distributed with this file,
 * You can obtain one at http://mozilla.org/MPL/2.0/. */
package amqp.spring.camel.component;

import java.util.HashMap;
import java.util.Map;
import org.apache.camel.*;
import org.apache.camel.builder.RouteBuilder;
import org.apache.camel.component.mock.MockEndpoint;
import org.apache.camel.impl.JndiRegistry;
import org.apache.camel.test.junit4.CamelTestSupport;
import org.junit.Assert;
import org.junit.Test;
import org.springframework.amqp.core.AmqpTemplate;
import org.springframework.amqp.rabbit.connection.CachingConnectionFactory;
import org.springframework.amqp.rabbit.core.RabbitTemplate;
import org.springframework.amqp.support.converter.JsonMessageConverter;


public class SpringAMQPConsumerTest extends CamelTestSupport {
    
    @Test
    public void testCreateContext() throws Exception {
        Component component = context().getComponent("spring-amqp", SpringAMQPComponent.class);
        Assert.assertNotNull(component);
    }
    
    @Test 
    public void restartConsumer() throws Exception {
        Processor defaultProcessor = new Processor() {
            @Override
            public void process(Exchange exchange) throws Exception { }
        };
        
        Consumer amqpConsumer = context().getEndpoint("spring-amqp:directExchange:q0:test.a?durable=false&autodelete=true&exclusive=false&ha=true").createConsumer(defaultProcessor);
        amqpConsumer.stop();
        amqpConsumer.start();
    }
    
    @Test 
    public void disconnectConsumer() throws Exception {
        Processor defaultProcessor = new Processor() {
            @Override
            public void process(Exchange exchange) throws Exception { }
        };
        
        SpringAMQPConsumer amqpConsumer = (SpringAMQPConsumer) context().getEndpoint("spring-amqp:directExchange:q0:test.a?durable=false&autodelete=true&exclusive=false").createConsumer(defaultProcessor);
        amqpConsumer.onClose(null);
        amqpConsumer.onCreate(null);
    }
    
    @Test
    public void testKeyValueParsing() throws Exception {
        Map<String, Object> keyValues = SpringAMQPConsumer.parseKeyValues("cheese=gouda&fromage=jack");
        Assert.assertEquals("gouda", keyValues.get("cheese"));
        Assert.assertEquals("jack", keyValues.get("fromage"));

        keyValues = SpringAMQPConsumer.parseKeyValues("cheese=gouda|fromage=jack");
        Assert.assertEquals("gouda", keyValues.get("cheese"));
        Assert.assertEquals("jack", keyValues.get("fromage"));
    }

    @Test
    public void sendMessage() throws Exception {
        MockEndpoint mockEndpoint = getMockEndpoint("mock:test.a");
        mockEndpoint.expectedMessageCount(1);
        context().createProducerTemplate().sendBodyAndHeader("spring-amqp:directExchange:test.a?durable=false&autodelete=true&exclusive=false", "sendMessage", "HeaderKey", "HeaderValue");
        
        mockEndpoint.assertIsSatisfied();
        Message inMessage = mockEndpoint.getExchanges().get(0).getIn();
        Assert.assertEquals("sendMessage", inMessage.getBody(String.class));
        Assert.assertEquals("HeaderValue", inMessage.getHeader("HeaderKey"));
        Assert.assertNotNull(inMessage.getMessageId());
    }
    
    @Test
    public void sendAsyncMessage() throws Exception {
        MockEndpoint mockEndpoint = getMockEndpoint("mock:test.b");
        mockEndpoint.expectedMessageCount(1);
        context().createProducerTemplate().asyncRequestBodyAndHeader("spring-amqp:directExchange:test.b?durable=false&autodelete=true&exclusive=false", "sendMessage", "HeaderKey", "HeaderValue");
        
        mockEndpoint.assertIsSatisfied();
        Message inMessage = mockEndpoint.getExchanges().get(0).getIn();
        Assert.assertEquals("sendMessage", inMessage.getBody(String.class));
        Assert.assertEquals("HeaderValue", inMessage.getHeader("HeaderKey"));
        Assert.assertNotNull(inMessage.getMessageId());
    }
    
    @Test
    public void testHeaderAndExchange() throws Exception {
        MockEndpoint mockEndpointOne = getMockEndpoint("mock:test.b");
        mockEndpointOne.expectedMessageCount(1);
        
        Map<String, Object> headersOne = new HashMap<String, Object>();
        headersOne.put("cheese", "asiago");
        headersOne.put("fromage", "cheddar");
        context().createProducerTemplate().sendBodyAndHeaders("spring-amqp:headerAndExchange?type=headers", "testHeaderExchange", headersOne);
        
        MockEndpoint mockEndpointTwo = context().getEndpoint("mock:test.c", MockEndpoint.class);
        mockEndpointTwo.expectedMessageCount(1);
        
        Map<String, Object> headersTwo = new HashMap<String, Object>();
        headersTwo.put("cheese", "gouda");
        headersTwo.put("fromage", "jack");
        context().createProducerTemplate().sendBodyAndHeaders("spring-amqp:headerAndExchange?type=headers", "testHeaderExchange", headersTwo);
        
        mockEndpointOne.assertIsSatisfied();
        mockEndpointTwo.assertIsSatisfied();
    }
    
    @Test
    public void testHeaderOrExchange() throws Exception {
        MockEndpoint mockEndpointOne = getMockEndpoint("mock:test.d");
        mockEndpointOne.expectedMessageCount(2);
        
        Map<String, Object> headersOne = new HashMap<String, Object>();
        headersOne.put("cheese", "asiago");
        headersOne.put("fromage", "bleu");
        context().createProducerTemplate().sendBodyAndHeaders("spring-amqp:headerOrExchange?type=headers", "testHeaderExchange", headersOne);
        
        Map<String, Object> headersTwo = new HashMap<String, Object>();
        headersTwo.put("cheese", "white");
        headersTwo.put("fromage", "jack");
        context().createProducerTemplate().sendBodyAndHeaders("spring-amqp:headerOrExchange?type=headers", "testHeaderExchange", headersTwo);
        
        mockEndpointOne.assertIsSatisfied();
    }
    
    @Test
    public void testDefaultExchange() throws Exception {
        MockEndpoint mockEndpointOne = getMockEndpoint("mock:test.e");
        mockEndpointOne.expectedMessageCount(1);
        
        context().createProducerTemplate().sendBody("spring-amqp::test.e", "testBody");
        
        mockEndpointOne.assertIsSatisfied();
    }
    
    @Test
    public void sendMessageTTL() throws Exception {
        MockEndpoint mockEndpoint = getMockEndpoint("mock:test.a");
        mockEndpoint.expectedMessageCount(1);
        context().createProducerTemplate().sendBodyAndHeader("spring-amqp:directExchange:test.a?durable=false&autodelete=true&exclusive=false&timeToLive=1000", "sendMessage", "HeaderKey", "HeaderValue");
        
        mockEndpoint.assertIsSatisfied();
        Message inMessage = mockEndpoint.getExchanges().get(0).getIn();
        Assert.assertEquals("sendMessage", inMessage.getBody(String.class));
        Assert.assertEquals("HeaderValue", inMessage.getHeader("HeaderKey"));
    }

    @Test
    public void testHandleException() {
        try {
            Object result = context().createProducerTemplate().requestBody("spring-amqp::test.f", "testBody");
            Assert.fail("Should have thrown exception up to caller but received object: " + result);
        } catch (RuntimeException e) {
            // success
        }
    }

    @Test
    public void testWithPrefetchParameter() throws Exception {
        MockEndpoint mockEndpoint = getMockEndpoint("mock:test.g");
        mockEndpoint.expectedMessageCount(2);
        ProducerTemplate producerTemplate = context().createProducerTemplate();

        producerTemplate.sendBodyAndHeader("spring-amqp:directExchange:test.g?durable=false&autodelete=true&exclusive=false&prefetchCount=1", "sendMessage1", "HeaderKey", "HeaderValue");
        producerTemplate.sendBodyAndHeader("spring-amqp:directExchange:test.g?durable=false&autodelete=true&exclusive=false&prefetchCount=1", "sendMessage2", "HeaderKey", "HeaderValue");

        mockEndpoint.assertIsSatisfied();

        Message inMessage1 = mockEndpoint.getExchanges().get(0).getIn();
        Assert.assertEquals("sendMessage1", inMessage1.getBody(String.class));
        Assert.assertEquals("HeaderValue", inMessage1.getHeader("HeaderKey"));

        Message inMessage2 = mockEndpoint.getExchanges().get(1).getIn();
        Assert.assertEquals("sendMessage2", inMessage2.getBody(String.class));
        Assert.assertEquals("HeaderValue", inMessage2.getHeader("HeaderKey"));

    }

    @Override
    protected JndiRegistry createRegistry() throws Exception {
        JndiRegistry registry = super.createRegistry();
        registry.bind("exceptionThrower", new TestExceptionThrower());
        return registry;
    }

    @Override
    protected CamelContext createCamelContext() throws Exception {
        CachingConnectionFactory factory = new CachingConnectionFactory();
        RabbitTemplate amqpTemplate = new RabbitTemplate(factory);
        //The JSON converter stresses marshalling more than the default converter
        amqpTemplate.setMessageConverter(new JsonMessageConverter());
        SpringAMQPComponent amqpComponent = new SpringAMQPComponent(factory);
        
        Map<String, AmqpTemplate> templateMap = new HashMap<String, AmqpTemplate>(1);
        templateMap.put(SpringAMQPComponent.DEFAULT_CONNECTION, amqpTemplate);
        amqpComponent.setAmqpTemplate(templateMap);
        
        CamelContext camelContext = super.createCamelContext();
        camelContext.addComponent("spring-amqp", amqpComponent);
        return camelContext;
    }

    @Override
    protected RouteBuilder createRouteBuilder() throws Exception {
        return new RouteBuilder() {
            @Override
            public void configure() throws Exception {
                from("spring-amqp:directExchange:q1:test.a?durable=false&autodelete=true&exclusive=false").to("mock:test.a");
                from("spring-amqp:directExchange:q5:test.b?durable=false&autodelete=true&exclusive=false").to("mock:test.b");
                from("spring-amqp:directExchange:q6:test.g?durable=false&prefetchCount=1&acknowledgeMode=auto").to("mock:test.g");
                from("spring-amqp:headerAndExchange:q2:cheese=asiago&fromage=cheddar?type=headers&durable=false&autodelete=true&exclusive=false").to("mock:test.b");
                from("spring-amqp:headerAndExchange:q3:cheese=gouda&fromage=jack?type=headers&durable=false&autodelete=true&exclusive=false").to("mock:test.c");
                from("spring-amqp:headerOrExchange:q4:cheese=white|fromage=bleu?type=headers&durable=false&autodelete=true&exclusive=false").to("mock:test.d");
                from("spring-amqp::test.e:test.e?durable=false&autodelete=true&exclusive=false").to("mock:test.e");
                from("spring-amqp::test.f:test.f?durable=false&autodelete=true&exclusive=false").beanRef("exceptionThrower", "explode");
            }
        };
    }
}
>>>>>>> 469c0007
<|MERGE_RESOLUTION|>--- conflicted
+++ resolved
@@ -1,4 +1,3 @@
-<<<<<<< HEAD
 /* This Source Code Form is subject to the terms of the Mozilla Public
  * License, v. 2.0. If a copy of the MPL was not distributed with this file,
  * You can obtain one at http://mozilla.org/MPL/2.0/. */
@@ -6,12 +5,12 @@
 
 import java.util.HashMap;
 import java.util.Map;
-import junit.framework.Assert;
 import org.apache.camel.*;
 import org.apache.camel.builder.RouteBuilder;
 import org.apache.camel.component.mock.MockEndpoint;
 import org.apache.camel.impl.JndiRegistry;
 import org.apache.camel.test.junit4.CamelTestSupport;
+import org.junit.Assert;
 import org.junit.Test;
 import org.springframework.amqp.core.AmqpTemplate;
 import org.springframework.amqp.rabbit.connection.CachingConnectionFactory;
@@ -222,229 +221,3 @@
         };
     }
 }
-
-=======
-/* This Source Code Form is subject to the terms of the Mozilla Public
- * License, v. 2.0. If a copy of the MPL was not distributed with this file,
- * You can obtain one at http://mozilla.org/MPL/2.0/. */
-package amqp.spring.camel.component;
-
-import java.util.HashMap;
-import java.util.Map;
-import org.apache.camel.*;
-import org.apache.camel.builder.RouteBuilder;
-import org.apache.camel.component.mock.MockEndpoint;
-import org.apache.camel.impl.JndiRegistry;
-import org.apache.camel.test.junit4.CamelTestSupport;
-import org.junit.Assert;
-import org.junit.Test;
-import org.springframework.amqp.core.AmqpTemplate;
-import org.springframework.amqp.rabbit.connection.CachingConnectionFactory;
-import org.springframework.amqp.rabbit.core.RabbitTemplate;
-import org.springframework.amqp.support.converter.JsonMessageConverter;
-
-
-public class SpringAMQPConsumerTest extends CamelTestSupport {
-    
-    @Test
-    public void testCreateContext() throws Exception {
-        Component component = context().getComponent("spring-amqp", SpringAMQPComponent.class);
-        Assert.assertNotNull(component);
-    }
-    
-    @Test 
-    public void restartConsumer() throws Exception {
-        Processor defaultProcessor = new Processor() {
-            @Override
-            public void process(Exchange exchange) throws Exception { }
-        };
-        
-        Consumer amqpConsumer = context().getEndpoint("spring-amqp:directExchange:q0:test.a?durable=false&autodelete=true&exclusive=false&ha=true").createConsumer(defaultProcessor);
-        amqpConsumer.stop();
-        amqpConsumer.start();
-    }
-    
-    @Test 
-    public void disconnectConsumer() throws Exception {
-        Processor defaultProcessor = new Processor() {
-            @Override
-            public void process(Exchange exchange) throws Exception { }
-        };
-        
-        SpringAMQPConsumer amqpConsumer = (SpringAMQPConsumer) context().getEndpoint("spring-amqp:directExchange:q0:test.a?durable=false&autodelete=true&exclusive=false").createConsumer(defaultProcessor);
-        amqpConsumer.onClose(null);
-        amqpConsumer.onCreate(null);
-    }
-    
-    @Test
-    public void testKeyValueParsing() throws Exception {
-        Map<String, Object> keyValues = SpringAMQPConsumer.parseKeyValues("cheese=gouda&fromage=jack");
-        Assert.assertEquals("gouda", keyValues.get("cheese"));
-        Assert.assertEquals("jack", keyValues.get("fromage"));
-
-        keyValues = SpringAMQPConsumer.parseKeyValues("cheese=gouda|fromage=jack");
-        Assert.assertEquals("gouda", keyValues.get("cheese"));
-        Assert.assertEquals("jack", keyValues.get("fromage"));
-    }
-
-    @Test
-    public void sendMessage() throws Exception {
-        MockEndpoint mockEndpoint = getMockEndpoint("mock:test.a");
-        mockEndpoint.expectedMessageCount(1);
-        context().createProducerTemplate().sendBodyAndHeader("spring-amqp:directExchange:test.a?durable=false&autodelete=true&exclusive=false", "sendMessage", "HeaderKey", "HeaderValue");
-        
-        mockEndpoint.assertIsSatisfied();
-        Message inMessage = mockEndpoint.getExchanges().get(0).getIn();
-        Assert.assertEquals("sendMessage", inMessage.getBody(String.class));
-        Assert.assertEquals("HeaderValue", inMessage.getHeader("HeaderKey"));
-        Assert.assertNotNull(inMessage.getMessageId());
-    }
-    
-    @Test
-    public void sendAsyncMessage() throws Exception {
-        MockEndpoint mockEndpoint = getMockEndpoint("mock:test.b");
-        mockEndpoint.expectedMessageCount(1);
-        context().createProducerTemplate().asyncRequestBodyAndHeader("spring-amqp:directExchange:test.b?durable=false&autodelete=true&exclusive=false", "sendMessage", "HeaderKey", "HeaderValue");
-        
-        mockEndpoint.assertIsSatisfied();
-        Message inMessage = mockEndpoint.getExchanges().get(0).getIn();
-        Assert.assertEquals("sendMessage", inMessage.getBody(String.class));
-        Assert.assertEquals("HeaderValue", inMessage.getHeader("HeaderKey"));
-        Assert.assertNotNull(inMessage.getMessageId());
-    }
-    
-    @Test
-    public void testHeaderAndExchange() throws Exception {
-        MockEndpoint mockEndpointOne = getMockEndpoint("mock:test.b");
-        mockEndpointOne.expectedMessageCount(1);
-        
-        Map<String, Object> headersOne = new HashMap<String, Object>();
-        headersOne.put("cheese", "asiago");
-        headersOne.put("fromage", "cheddar");
-        context().createProducerTemplate().sendBodyAndHeaders("spring-amqp:headerAndExchange?type=headers", "testHeaderExchange", headersOne);
-        
-        MockEndpoint mockEndpointTwo = context().getEndpoint("mock:test.c", MockEndpoint.class);
-        mockEndpointTwo.expectedMessageCount(1);
-        
-        Map<String, Object> headersTwo = new HashMap<String, Object>();
-        headersTwo.put("cheese", "gouda");
-        headersTwo.put("fromage", "jack");
-        context().createProducerTemplate().sendBodyAndHeaders("spring-amqp:headerAndExchange?type=headers", "testHeaderExchange", headersTwo);
-        
-        mockEndpointOne.assertIsSatisfied();
-        mockEndpointTwo.assertIsSatisfied();
-    }
-    
-    @Test
-    public void testHeaderOrExchange() throws Exception {
-        MockEndpoint mockEndpointOne = getMockEndpoint("mock:test.d");
-        mockEndpointOne.expectedMessageCount(2);
-        
-        Map<String, Object> headersOne = new HashMap<String, Object>();
-        headersOne.put("cheese", "asiago");
-        headersOne.put("fromage", "bleu");
-        context().createProducerTemplate().sendBodyAndHeaders("spring-amqp:headerOrExchange?type=headers", "testHeaderExchange", headersOne);
-        
-        Map<String, Object> headersTwo = new HashMap<String, Object>();
-        headersTwo.put("cheese", "white");
-        headersTwo.put("fromage", "jack");
-        context().createProducerTemplate().sendBodyAndHeaders("spring-amqp:headerOrExchange?type=headers", "testHeaderExchange", headersTwo);
-        
-        mockEndpointOne.assertIsSatisfied();
-    }
-    
-    @Test
-    public void testDefaultExchange() throws Exception {
-        MockEndpoint mockEndpointOne = getMockEndpoint("mock:test.e");
-        mockEndpointOne.expectedMessageCount(1);
-        
-        context().createProducerTemplate().sendBody("spring-amqp::test.e", "testBody");
-        
-        mockEndpointOne.assertIsSatisfied();
-    }
-    
-    @Test
-    public void sendMessageTTL() throws Exception {
-        MockEndpoint mockEndpoint = getMockEndpoint("mock:test.a");
-        mockEndpoint.expectedMessageCount(1);
-        context().createProducerTemplate().sendBodyAndHeader("spring-amqp:directExchange:test.a?durable=false&autodelete=true&exclusive=false&timeToLive=1000", "sendMessage", "HeaderKey", "HeaderValue");
-        
-        mockEndpoint.assertIsSatisfied();
-        Message inMessage = mockEndpoint.getExchanges().get(0).getIn();
-        Assert.assertEquals("sendMessage", inMessage.getBody(String.class));
-        Assert.assertEquals("HeaderValue", inMessage.getHeader("HeaderKey"));
-    }
-
-    @Test
-    public void testHandleException() {
-        try {
-            Object result = context().createProducerTemplate().requestBody("spring-amqp::test.f", "testBody");
-            Assert.fail("Should have thrown exception up to caller but received object: " + result);
-        } catch (RuntimeException e) {
-            // success
-        }
-    }
-
-    @Test
-    public void testWithPrefetchParameter() throws Exception {
-        MockEndpoint mockEndpoint = getMockEndpoint("mock:test.g");
-        mockEndpoint.expectedMessageCount(2);
-        ProducerTemplate producerTemplate = context().createProducerTemplate();
-
-        producerTemplate.sendBodyAndHeader("spring-amqp:directExchange:test.g?durable=false&autodelete=true&exclusive=false&prefetchCount=1", "sendMessage1", "HeaderKey", "HeaderValue");
-        producerTemplate.sendBodyAndHeader("spring-amqp:directExchange:test.g?durable=false&autodelete=true&exclusive=false&prefetchCount=1", "sendMessage2", "HeaderKey", "HeaderValue");
-
-        mockEndpoint.assertIsSatisfied();
-
-        Message inMessage1 = mockEndpoint.getExchanges().get(0).getIn();
-        Assert.assertEquals("sendMessage1", inMessage1.getBody(String.class));
-        Assert.assertEquals("HeaderValue", inMessage1.getHeader("HeaderKey"));
-
-        Message inMessage2 = mockEndpoint.getExchanges().get(1).getIn();
-        Assert.assertEquals("sendMessage2", inMessage2.getBody(String.class));
-        Assert.assertEquals("HeaderValue", inMessage2.getHeader("HeaderKey"));
-
-    }
-
-    @Override
-    protected JndiRegistry createRegistry() throws Exception {
-        JndiRegistry registry = super.createRegistry();
-        registry.bind("exceptionThrower", new TestExceptionThrower());
-        return registry;
-    }
-
-    @Override
-    protected CamelContext createCamelContext() throws Exception {
-        CachingConnectionFactory factory = new CachingConnectionFactory();
-        RabbitTemplate amqpTemplate = new RabbitTemplate(factory);
-        //The JSON converter stresses marshalling more than the default converter
-        amqpTemplate.setMessageConverter(new JsonMessageConverter());
-        SpringAMQPComponent amqpComponent = new SpringAMQPComponent(factory);
-        
-        Map<String, AmqpTemplate> templateMap = new HashMap<String, AmqpTemplate>(1);
-        templateMap.put(SpringAMQPComponent.DEFAULT_CONNECTION, amqpTemplate);
-        amqpComponent.setAmqpTemplate(templateMap);
-        
-        CamelContext camelContext = super.createCamelContext();
-        camelContext.addComponent("spring-amqp", amqpComponent);
-        return camelContext;
-    }
-
-    @Override
-    protected RouteBuilder createRouteBuilder() throws Exception {
-        return new RouteBuilder() {
-            @Override
-            public void configure() throws Exception {
-                from("spring-amqp:directExchange:q1:test.a?durable=false&autodelete=true&exclusive=false").to("mock:test.a");
-                from("spring-amqp:directExchange:q5:test.b?durable=false&autodelete=true&exclusive=false").to("mock:test.b");
-                from("spring-amqp:directExchange:q6:test.g?durable=false&prefetchCount=1&acknowledgeMode=auto").to("mock:test.g");
-                from("spring-amqp:headerAndExchange:q2:cheese=asiago&fromage=cheddar?type=headers&durable=false&autodelete=true&exclusive=false").to("mock:test.b");
-                from("spring-amqp:headerAndExchange:q3:cheese=gouda&fromage=jack?type=headers&durable=false&autodelete=true&exclusive=false").to("mock:test.c");
-                from("spring-amqp:headerOrExchange:q4:cheese=white|fromage=bleu?type=headers&durable=false&autodelete=true&exclusive=false").to("mock:test.d");
-                from("spring-amqp::test.e:test.e?durable=false&autodelete=true&exclusive=false").to("mock:test.e");
-                from("spring-amqp::test.f:test.f?durable=false&autodelete=true&exclusive=false").beanRef("exceptionThrower", "explode");
-            }
-        };
-    }
-}
->>>>>>> 469c0007
