/* This Source Code Form is subject to the terms of the Mozilla Public
 * License, v. 2.0. If a copy of the MPL was not distributed with this file,
 * You can obtain one at http://mozilla.org/MPL/2.0/. */

package amqp.spring.camel.component;

import org.apache.camel.CamelContext;
import org.apache.camel.Endpoint;
import org.apache.camel.impl.DefaultComponent;
import org.slf4j.Logger;
import org.slf4j.LoggerFactory;
import org.springframework.amqp.core.AmqpAdmin;
import org.springframework.amqp.core.AmqpTemplate;
import org.springframework.amqp.rabbit.connection.CachingConnectionFactory;
import org.springframework.amqp.rabbit.connection.ConnectionFactory;
import org.springframework.amqp.rabbit.core.RabbitAdmin;
import org.springframework.amqp.rabbit.core.RabbitTemplate;

import java.util.HashMap;
import java.util.Map;

public class SpringAMQPComponent extends DefaultComponent {
    private static transient final Logger LOG = LoggerFactory.getLogger(SpringAMQPComponent.class);
    
    protected Map<String, ConnectionFactory> connectionFactory;
    protected Map<String, AmqpTemplate> amqpTemplate;
    protected Map<String, AmqpAdmin> amqpAdministration;
    public static final String ROUTING_KEY_HEADER = "ROUTING_KEY";
<<<<<<< HEAD
    public static final String EXCHANGE_NAME_HEADER = "EXCHANGE_NAME";
    
=======
    public static final String DEFAULT_CONNECTION = "DefaultConnection";
    public static final String CONNECTION = "connection";

>>>>>>> e77c6a0d
    public SpringAMQPComponent() {
        this(new CachingConnectionFactory());
    }
    
    public SpringAMQPComponent(CamelContext context) {
        super(context);

        //Attempt to load a connection factory from the registry
        if(this.connectionFactory == null) {
            this.connectionFactory = context.getRegistry().findByTypeWithName(ConnectionFactory.class);
            if(this.connectionFactory != null && !this.connectionFactory.isEmpty()) {
                for(Map.Entry<String, ConnectionFactory> connection : this.connectionFactory.entrySet()){
                    LOG.info("Found AMQP ConnectionFactory in registry for {}", connection.getValue().getHost());
                }
            }
        }

        if(this.connectionFactory == null) {
            LOG.error("Cannot find a connection factory!");
        }
    }

    public SpringAMQPComponent(ConnectionFactory connectionFactory) {
        this.connectionFactory = new HashMap<String, ConnectionFactory>();
        this.connectionFactory.put(DEFAULT_CONNECTION, connectionFactory);
    }

    public SpringAMQPComponent(Map<String, ConnectionFactory> connectionFactories) {
        this.connectionFactory = connectionFactories;
    }

    @Override
    protected Endpoint createEndpoint(String uri, String remaining, Map<String, Object> parameters) throws Exception {
        String connection = parameters.get(CONNECTION) != null ? (String) parameters.get(CONNECTION) : connectionFactory.keySet().iterator().next();
        SpringAMQPEndpoint endpoint = new SpringAMQPEndpoint(this, uri, remaining,
                getAmqpTemplate().get(connection), getAmqpAdministration().get(connection));
        setProperties(endpoint, parameters);
        return endpoint;
    }

    public Map<String, ConnectionFactory> getConnectionFactory() {
        return connectionFactory;
    }

    @Deprecated
    public void setConnectionFactory(ConnectionFactory connectionFactory) {
        this.connectionFactory = new HashMap<String, ConnectionFactory>();
        this.connectionFactory.put(DEFAULT_CONNECTION, connectionFactory);
    }

    public void setConnectionFactory(Map<String, ConnectionFactory> connectionFactory) {
        this.connectionFactory = connectionFactory;
    }

    public Map<String, AmqpAdmin> getAmqpAdministration() {
        if(this.amqpAdministration == null && getCamelContext() != null && getCamelContext().getRegistry() != null) {
            //Attempt to load an administration connection from the registry
            this.amqpAdministration = new HashMap<String, AmqpAdmin>();
            Map<String, AmqpAdmin> adminMap = getCamelContext().getRegistry().findByTypeWithName(AmqpAdmin.class);
            for(AmqpAdmin admin : adminMap.values()){
                CachingConnectionFactory adminConnection = (CachingConnectionFactory)((RabbitAdmin)admin).getRabbitTemplate().getConnectionFactory();
                for(Map.Entry<String, ConnectionFactory> connection : this.connectionFactory.entrySet()){
                    if(adminConnection.getHost().equals(connection.getValue().getHost()) && adminConnection.getPort() == (connection.getValue().getPort())){
                        this.amqpAdministration.put(connection.getKey(), admin);
                        break;
                    }
                }
            }
            if(this.amqpAdministration != null && !this.amqpAdministration.isEmpty()){
                LOG.info("Found AMQP Administrator in registry");
            }
        }
        
        if(this.amqpAdministration == null || this.amqpAdministration.isEmpty()) {
            //Attempt to construct an AMQP Adminstration instance
            this.amqpAdministration = new HashMap<String, AmqpAdmin>();
            this.amqpAdministration.put(DEFAULT_CONNECTION, new RabbitAdmin(this.connectionFactory.values().iterator().next()));
            LOG.info("Created new AMQP Administration instance");
        }
        
        return this.amqpAdministration;
    }

    @Deprecated
    public void setAmqpAdministration(AmqpAdmin amqpAdministration) {
        this.amqpAdministration = new HashMap<String, AmqpAdmin>(1);
        this.amqpAdministration.put(DEFAULT_CONNECTION, amqpAdministration);
    }

    public void setAmqpAdministration(Map<String, AmqpAdmin> amqpAdministration) {
        this.amqpAdministration = amqpAdministration;
    }

    public Map<String, AmqpTemplate> getAmqpTemplate() {
        if(this.amqpTemplate == null && getCamelContext() != null && getCamelContext().getRegistry() != null) {
            //Attempt to load an AMQP template from the registry
            this.amqpTemplate = new HashMap<String, AmqpTemplate>();
            Map<String, AmqpTemplate> templateMap = getCamelContext().getRegistry().findByTypeWithName(AmqpTemplate.class);
            for(AmqpTemplate template : templateMap.values()){
                CachingConnectionFactory adminConnection = (CachingConnectionFactory)((RabbitTemplate) template).getConnectionFactory();
                for(Map.Entry<String, ConnectionFactory> connection : this.connectionFactory.entrySet()){
                    if(adminConnection.getHost().equals(connection.getValue().getHost()) && adminConnection.getPort() == (connection.getValue().getPort())){
                        this.amqpTemplate.put(connection.getKey(), template);
                        break;
                    }
                }
            }
            if(this.amqpTemplate != null && !this.amqpTemplate.isEmpty()){
                LOG.info("Found AMQP Template in registry");
            }
        }
        
        if(this.amqpTemplate == null || this.amqpTemplate.isEmpty()) {
            //Attempt to construct an AMQP template
            this.amqpTemplate = new HashMap<String, AmqpTemplate>();
            this.amqpTemplate.put(DEFAULT_CONNECTION, new RabbitTemplate(this.connectionFactory.values().iterator().next()));
            LOG.info("Created new AMQP Template");
        }
        
        return this.amqpTemplate;
    }

    @Deprecated
    public void setAmqpTemplate(AmqpTemplate amqpTemplate) {
        this.amqpTemplate = new HashMap<String, AmqpTemplate>(1);
        this.amqpTemplate.put(DEFAULT_CONNECTION, amqpTemplate);
    }

    public void setAmqpTemplate(Map<String, AmqpTemplate> amqpTemplate) {
        this.amqpTemplate = amqpTemplate;
    } 
    
    public static Throwable findRootCause(Throwable t) {
        if(t.getCause() == null) return t;
        return findRootCause(t.getCause());
    }
}
<|MERGE_RESOLUTION|>--- conflicted
+++ resolved
@@ -1,173 +1,170 @@
-/* This Source Code Form is subject to the terms of the Mozilla Public
- * License, v. 2.0. If a copy of the MPL was not distributed with this file,
- * You can obtain one at http://mozilla.org/MPL/2.0/. */
-
-package amqp.spring.camel.component;
-
-import org.apache.camel.CamelContext;
-import org.apache.camel.Endpoint;
-import org.apache.camel.impl.DefaultComponent;
-import org.slf4j.Logger;
-import org.slf4j.LoggerFactory;
-import org.springframework.amqp.core.AmqpAdmin;
-import org.springframework.amqp.core.AmqpTemplate;
-import org.springframework.amqp.rabbit.connection.CachingConnectionFactory;
-import org.springframework.amqp.rabbit.connection.ConnectionFactory;
-import org.springframework.amqp.rabbit.core.RabbitAdmin;
-import org.springframework.amqp.rabbit.core.RabbitTemplate;
-
-import java.util.HashMap;
-import java.util.Map;
-
-public class SpringAMQPComponent extends DefaultComponent {
-    private static transient final Logger LOG = LoggerFactory.getLogger(SpringAMQPComponent.class);
-    
-    protected Map<String, ConnectionFactory> connectionFactory;
-    protected Map<String, AmqpTemplate> amqpTemplate;
-    protected Map<String, AmqpAdmin> amqpAdministration;
-    public static final String ROUTING_KEY_HEADER = "ROUTING_KEY";
-<<<<<<< HEAD
-    public static final String EXCHANGE_NAME_HEADER = "EXCHANGE_NAME";
-    
-=======
-    public static final String DEFAULT_CONNECTION = "DefaultConnection";
-    public static final String CONNECTION = "connection";
-
->>>>>>> e77c6a0d
-    public SpringAMQPComponent() {
-        this(new CachingConnectionFactory());
-    }
-    
-    public SpringAMQPComponent(CamelContext context) {
-        super(context);
-
-        //Attempt to load a connection factory from the registry
-        if(this.connectionFactory == null) {
-            this.connectionFactory = context.getRegistry().findByTypeWithName(ConnectionFactory.class);
-            if(this.connectionFactory != null && !this.connectionFactory.isEmpty()) {
-                for(Map.Entry<String, ConnectionFactory> connection : this.connectionFactory.entrySet()){
-                    LOG.info("Found AMQP ConnectionFactory in registry for {}", connection.getValue().getHost());
-                }
-            }
-        }
-
-        if(this.connectionFactory == null) {
-            LOG.error("Cannot find a connection factory!");
-        }
-    }
-
-    public SpringAMQPComponent(ConnectionFactory connectionFactory) {
-        this.connectionFactory = new HashMap<String, ConnectionFactory>();
-        this.connectionFactory.put(DEFAULT_CONNECTION, connectionFactory);
-    }
-
-    public SpringAMQPComponent(Map<String, ConnectionFactory> connectionFactories) {
-        this.connectionFactory = connectionFactories;
-    }
-
-    @Override
-    protected Endpoint createEndpoint(String uri, String remaining, Map<String, Object> parameters) throws Exception {
-        String connection = parameters.get(CONNECTION) != null ? (String) parameters.get(CONNECTION) : connectionFactory.keySet().iterator().next();
-        SpringAMQPEndpoint endpoint = new SpringAMQPEndpoint(this, uri, remaining,
-                getAmqpTemplate().get(connection), getAmqpAdministration().get(connection));
-        setProperties(endpoint, parameters);
-        return endpoint;
-    }
-
-    public Map<String, ConnectionFactory> getConnectionFactory() {
-        return connectionFactory;
-    }
-
-    @Deprecated
-    public void setConnectionFactory(ConnectionFactory connectionFactory) {
-        this.connectionFactory = new HashMap<String, ConnectionFactory>();
-        this.connectionFactory.put(DEFAULT_CONNECTION, connectionFactory);
-    }
-
-    public void setConnectionFactory(Map<String, ConnectionFactory> connectionFactory) {
-        this.connectionFactory = connectionFactory;
-    }
-
-    public Map<String, AmqpAdmin> getAmqpAdministration() {
-        if(this.amqpAdministration == null && getCamelContext() != null && getCamelContext().getRegistry() != null) {
-            //Attempt to load an administration connection from the registry
-            this.amqpAdministration = new HashMap<String, AmqpAdmin>();
-            Map<String, AmqpAdmin> adminMap = getCamelContext().getRegistry().findByTypeWithName(AmqpAdmin.class);
-            for(AmqpAdmin admin : adminMap.values()){
-                CachingConnectionFactory adminConnection = (CachingConnectionFactory)((RabbitAdmin)admin).getRabbitTemplate().getConnectionFactory();
-                for(Map.Entry<String, ConnectionFactory> connection : this.connectionFactory.entrySet()){
-                    if(adminConnection.getHost().equals(connection.getValue().getHost()) && adminConnection.getPort() == (connection.getValue().getPort())){
-                        this.amqpAdministration.put(connection.getKey(), admin);
-                        break;
-                    }
-                }
-            }
-            if(this.amqpAdministration != null && !this.amqpAdministration.isEmpty()){
-                LOG.info("Found AMQP Administrator in registry");
-            }
-        }
-        
-        if(this.amqpAdministration == null || this.amqpAdministration.isEmpty()) {
-            //Attempt to construct an AMQP Adminstration instance
-            this.amqpAdministration = new HashMap<String, AmqpAdmin>();
-            this.amqpAdministration.put(DEFAULT_CONNECTION, new RabbitAdmin(this.connectionFactory.values().iterator().next()));
-            LOG.info("Created new AMQP Administration instance");
-        }
-        
-        return this.amqpAdministration;
-    }
-
-    @Deprecated
-    public void setAmqpAdministration(AmqpAdmin amqpAdministration) {
-        this.amqpAdministration = new HashMap<String, AmqpAdmin>(1);
-        this.amqpAdministration.put(DEFAULT_CONNECTION, amqpAdministration);
-    }
-
-    public void setAmqpAdministration(Map<String, AmqpAdmin> amqpAdministration) {
-        this.amqpAdministration = amqpAdministration;
-    }
-
-    public Map<String, AmqpTemplate> getAmqpTemplate() {
-        if(this.amqpTemplate == null && getCamelContext() != null && getCamelContext().getRegistry() != null) {
-            //Attempt to load an AMQP template from the registry
-            this.amqpTemplate = new HashMap<String, AmqpTemplate>();
-            Map<String, AmqpTemplate> templateMap = getCamelContext().getRegistry().findByTypeWithName(AmqpTemplate.class);
-            for(AmqpTemplate template : templateMap.values()){
-                CachingConnectionFactory adminConnection = (CachingConnectionFactory)((RabbitTemplate) template).getConnectionFactory();
-                for(Map.Entry<String, ConnectionFactory> connection : this.connectionFactory.entrySet()){
-                    if(adminConnection.getHost().equals(connection.getValue().getHost()) && adminConnection.getPort() == (connection.getValue().getPort())){
-                        this.amqpTemplate.put(connection.getKey(), template);
-                        break;
-                    }
-                }
-            }
-            if(this.amqpTemplate != null && !this.amqpTemplate.isEmpty()){
-                LOG.info("Found AMQP Template in registry");
-            }
-        }
-        
-        if(this.amqpTemplate == null || this.amqpTemplate.isEmpty()) {
-            //Attempt to construct an AMQP template
-            this.amqpTemplate = new HashMap<String, AmqpTemplate>();
-            this.amqpTemplate.put(DEFAULT_CONNECTION, new RabbitTemplate(this.connectionFactory.values().iterator().next()));
-            LOG.info("Created new AMQP Template");
-        }
-        
-        return this.amqpTemplate;
-    }
-
-    @Deprecated
-    public void setAmqpTemplate(AmqpTemplate amqpTemplate) {
-        this.amqpTemplate = new HashMap<String, AmqpTemplate>(1);
-        this.amqpTemplate.put(DEFAULT_CONNECTION, amqpTemplate);
-    }
-
-    public void setAmqpTemplate(Map<String, AmqpTemplate> amqpTemplate) {
-        this.amqpTemplate = amqpTemplate;
-    } 
-    
-    public static Throwable findRootCause(Throwable t) {
-        if(t.getCause() == null) return t;
-        return findRootCause(t.getCause());
-    }
-}
+/* This Source Code Form is subject to the terms of the Mozilla Public
+ * License, v. 2.0. If a copy of the MPL was not distributed with this file,
+ * You can obtain one at http://mozilla.org/MPL/2.0/. */
+
+package amqp.spring.camel.component;
+
+import org.apache.camel.CamelContext;
+import org.apache.camel.Endpoint;
+import org.apache.camel.impl.DefaultComponent;
+import org.slf4j.Logger;
+import org.slf4j.LoggerFactory;
+import org.springframework.amqp.core.AmqpAdmin;
+import org.springframework.amqp.core.AmqpTemplate;
+import org.springframework.amqp.rabbit.connection.CachingConnectionFactory;
+import org.springframework.amqp.rabbit.connection.ConnectionFactory;
+import org.springframework.amqp.rabbit.core.RabbitAdmin;
+import org.springframework.amqp.rabbit.core.RabbitTemplate;
+
+import java.util.HashMap;
+import java.util.Map;
+
+public class SpringAMQPComponent extends DefaultComponent {
+    private static transient final Logger LOG = LoggerFactory.getLogger(SpringAMQPComponent.class);
+    
+    protected Map<String, ConnectionFactory> connectionFactory;
+    protected Map<String, AmqpTemplate> amqpTemplate;
+    protected Map<String, AmqpAdmin> amqpAdministration;
+    public static final String ROUTING_KEY_HEADER = "ROUTING_KEY";
+    public static final String DEFAULT_CONNECTION = "DefaultConnection";
+    public static final String CONNECTION = "connection";
+    public static final String EXCHANGE_NAME_HEADER = "EXCHANGE_NAME";
+    
+    public SpringAMQPComponent() {
+        this(new CachingConnectionFactory());
+    }
+    
+    public SpringAMQPComponent(CamelContext context) {
+        super(context);
+
+        //Attempt to load a connection factory from the registry
+        if(this.connectionFactory == null) {
+            this.connectionFactory = context.getRegistry().findByTypeWithName(ConnectionFactory.class);
+            if(this.connectionFactory != null && !this.connectionFactory.isEmpty()) {
+                for(Map.Entry<String, ConnectionFactory> connection : this.connectionFactory.entrySet()){
+                    LOG.info("Found AMQP ConnectionFactory in registry for {}", connection.getValue().getHost());
+                }
+            }
+        }
+
+        if(this.connectionFactory == null) {
+            LOG.error("Cannot find a connection factory!");
+        }
+    }
+
+    public SpringAMQPComponent(ConnectionFactory connectionFactory) {
+        this.connectionFactory = new HashMap<String, ConnectionFactory>();
+        this.connectionFactory.put(DEFAULT_CONNECTION, connectionFactory);
+    }
+
+    public SpringAMQPComponent(Map<String, ConnectionFactory> connectionFactories) {
+        this.connectionFactory = connectionFactories;
+    }
+
+    @Override
+    protected Endpoint createEndpoint(String uri, String remaining, Map<String, Object> parameters) throws Exception {
+        String connection = parameters.get(CONNECTION) != null ? (String) parameters.get(CONNECTION) : connectionFactory.keySet().iterator().next();
+        SpringAMQPEndpoint endpoint = new SpringAMQPEndpoint(this, uri, remaining,
+                getAmqpTemplate().get(connection), getAmqpAdministration().get(connection));
+        setProperties(endpoint, parameters);
+        return endpoint;
+    }
+
+    public Map<String, ConnectionFactory> getConnectionFactory() {
+        return connectionFactory;
+    }
+
+    @Deprecated
+    public void setConnectionFactory(ConnectionFactory connectionFactory) {
+        this.connectionFactory = new HashMap<String, ConnectionFactory>();
+        this.connectionFactory.put(DEFAULT_CONNECTION, connectionFactory);
+    }
+
+    public void setConnectionFactory(Map<String, ConnectionFactory> connectionFactory) {
+        this.connectionFactory = connectionFactory;
+    }
+
+    public Map<String, AmqpAdmin> getAmqpAdministration() {
+        if(this.amqpAdministration == null && getCamelContext() != null && getCamelContext().getRegistry() != null) {
+            //Attempt to load an administration connection from the registry
+            this.amqpAdministration = new HashMap<String, AmqpAdmin>();
+            Map<String, AmqpAdmin> adminMap = getCamelContext().getRegistry().findByTypeWithName(AmqpAdmin.class);
+            for(AmqpAdmin admin : adminMap.values()){
+                CachingConnectionFactory adminConnection = (CachingConnectionFactory)((RabbitAdmin)admin).getRabbitTemplate().getConnectionFactory();
+                for(Map.Entry<String, ConnectionFactory> connection : this.connectionFactory.entrySet()){
+                    if(adminConnection.getHost().equals(connection.getValue().getHost()) && adminConnection.getPort() == (connection.getValue().getPort())){
+                        this.amqpAdministration.put(connection.getKey(), admin);
+                        break;
+                    }
+                }
+            }
+            if(this.amqpAdministration != null && !this.amqpAdministration.isEmpty()){
+                LOG.info("Found AMQP Administrator in registry");
+            }
+        }
+        
+        if(this.amqpAdministration == null || this.amqpAdministration.isEmpty()) {
+            //Attempt to construct an AMQP Adminstration instance
+            this.amqpAdministration = new HashMap<String, AmqpAdmin>();
+            this.amqpAdministration.put(DEFAULT_CONNECTION, new RabbitAdmin(this.connectionFactory.values().iterator().next()));
+            LOG.info("Created new AMQP Administration instance");
+        }
+        
+        return this.amqpAdministration;
+    }
+
+    @Deprecated
+    public void setAmqpAdministration(AmqpAdmin amqpAdministration) {
+        this.amqpAdministration = new HashMap<String, AmqpAdmin>(1);
+        this.amqpAdministration.put(DEFAULT_CONNECTION, amqpAdministration);
+    }
+
+    public void setAmqpAdministration(Map<String, AmqpAdmin> amqpAdministration) {
+        this.amqpAdministration = amqpAdministration;
+    }
+
+    public Map<String, AmqpTemplate> getAmqpTemplate() {
+        if(this.amqpTemplate == null && getCamelContext() != null && getCamelContext().getRegistry() != null) {
+            //Attempt to load an AMQP template from the registry
+            this.amqpTemplate = new HashMap<String, AmqpTemplate>();
+            Map<String, AmqpTemplate> templateMap = getCamelContext().getRegistry().findByTypeWithName(AmqpTemplate.class);
+            for(AmqpTemplate template : templateMap.values()){
+                CachingConnectionFactory adminConnection = (CachingConnectionFactory)((RabbitTemplate) template).getConnectionFactory();
+                for(Map.Entry<String, ConnectionFactory> connection : this.connectionFactory.entrySet()){
+                    if(adminConnection.getHost().equals(connection.getValue().getHost()) && adminConnection.getPort() == (connection.getValue().getPort())){
+                        this.amqpTemplate.put(connection.getKey(), template);
+                        break;
+                    }
+                }
+            }
+            if(this.amqpTemplate != null && !this.amqpTemplate.isEmpty()){
+                LOG.info("Found AMQP Template in registry");
+            }
+        }
+        
+        if(this.amqpTemplate == null || this.amqpTemplate.isEmpty()) {
+            //Attempt to construct an AMQP template
+            this.amqpTemplate = new HashMap<String, AmqpTemplate>();
+            this.amqpTemplate.put(DEFAULT_CONNECTION, new RabbitTemplate(this.connectionFactory.values().iterator().next()));
+            LOG.info("Created new AMQP Template");
+        }
+        
+        return this.amqpTemplate;
+    }
+
+    @Deprecated
+    public void setAmqpTemplate(AmqpTemplate amqpTemplate) {
+        this.amqpTemplate = new HashMap<String, AmqpTemplate>(1);
+        this.amqpTemplate.put(DEFAULT_CONNECTION, amqpTemplate);
+    }
+
+    public void setAmqpTemplate(Map<String, AmqpTemplate> amqpTemplate) {
+        this.amqpTemplate = amqpTemplate;
+    } 
+    
+    public static Throwable findRootCause(Throwable t) {
+        if(t.getCause() == null) return t;
+        return findRootCause(t.getCause());
+    }
+}
+