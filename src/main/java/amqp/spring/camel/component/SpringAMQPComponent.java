--- conflicted
+++ resolved
@@ -26,14 +26,10 @@
     protected Map<String, AmqpTemplate> amqpTemplate;
     protected Map<String, AmqpAdmin> amqpAdministration;
     public static final String ROUTING_KEY_HEADER = "ROUTING_KEY";
-<<<<<<< HEAD
     public static final String DEFAULT_CONNECTION = "DefaultConnection";
     public static final String CONNECTION = "connection";
-
-=======
     public static final String EXCHANGE_NAME_HEADER = "EXCHANGE_NAME";
     
->>>>>>> d5f5a1d5
     public SpringAMQPComponent() {
         this(new CachingConnectionFactory());
     }
