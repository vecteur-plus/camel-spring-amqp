--- conflicted
+++ resolved
@@ -1,398 +1,3 @@
-<<<<<<< HEAD
-/* This Source Code Form is subject to the terms of the Mozilla Public
- * License, v. 2.0. If a copy of the MPL was not distributed with this file,
- * You can obtain one at http://mozilla.org/MPL/2.0/. */
-
-package amqp.spring.camel.component;
-
-import org.aopalliance.aop.Advice;
-import org.apache.camel.Exchange;
-import org.apache.camel.ExchangePattern;
-import org.apache.camel.Processor;
-import org.apache.camel.impl.DefaultConsumer;
-import org.apache.camel.impl.DefaultExchange;
-import org.slf4j.Logger;
-import org.slf4j.LoggerFactory;
-import org.springframework.amqp.AmqpConnectException;
-import org.springframework.amqp.AmqpIOException;
-import org.springframework.amqp.core.Address;
-import org.springframework.amqp.core.Binding;
-import org.springframework.amqp.core.BindingBuilder;
-import org.springframework.amqp.core.FanoutExchange;
-import org.springframework.amqp.core.HeadersExchange;
-import org.springframework.amqp.core.Message;
-import org.springframework.amqp.core.MessageListener;
-import org.springframework.amqp.core.Queue;
-import org.springframework.amqp.rabbit.config.StatefulRetryOperationsInterceptorFactoryBean;
-import org.springframework.amqp.rabbit.connection.Connection;
-import org.springframework.amqp.rabbit.connection.ConnectionListener;
-import org.springframework.amqp.rabbit.core.RabbitTemplate;
-import org.springframework.amqp.rabbit.listener.SimpleMessageListenerContainer;
-import org.springframework.amqp.rabbit.retry.MessageKeyGenerator;
-import org.springframework.amqp.support.converter.MessageConverter;
-import org.springframework.core.task.SimpleAsyncTaskExecutor;
-import org.springframework.retry.policy.NeverRetryPolicy;
-import org.springframework.retry.support.RetryTemplate;
-import org.springframework.util.ErrorHandler;
-
-import java.security.MessageDigest;
-import java.security.NoSuchAlgorithmException;
-import java.util.HashMap;
-import java.util.Map;
-import java.util.StringTokenizer;
-
-public class SpringAMQPConsumer extends DefaultConsumer implements ConnectionListener {
-    private static transient final Logger LOG = LoggerFactory.getLogger(SpringAMQPConsumer.class);
-    private static final String TTL_QUEUE_ARGUMENT = "x-message-ttl";
-    private static final String HA_POLICY_ARGUMENT = "x-ha-policy";
-
-    protected SpringAMQPEndpoint endpoint;
-    private final RabbitMQMessageListener messageListener;
-
-    public SpringAMQPConsumer(SpringAMQPEndpoint endpoint, Processor processor) {
-        super(endpoint, processor);
-        this.endpoint = endpoint;
-        this.messageListener = new RabbitMQMessageListener(endpoint);
-    }
-
-    @Override
-    public void doStart() throws Exception {
-        super.doStart();
-
-        if(! this.messageListener.listenerContainer.isActive())
-            this.messageListener.start();
-    }
-
-    @Override
-    public void doShutdown() throws Exception {
-        this.messageListener.shutdown();
-        super.shutdown();
-    }
-
-    protected static Map<String, Object> parseKeyValues(String routingKey) {
-        StringTokenizer tokenizer = new StringTokenizer(routingKey, "&|");
-        Map<String, Object> pairs = new HashMap<String, Object>();
-        while(tokenizer.hasMoreTokens()) {
-            String token = tokenizer.nextToken();
-            String[] keyValue = token.split("=");
-            if(keyValue.length != 2)
-                throw new IllegalArgumentException("Couldn't parse key/value pair ["+token+"] out of string: "+routingKey);
-            
-            pairs.put(keyValue[0], keyValue[1]);
-        }
-        
-        return pairs;
-    }
-
-    @Override
-    public void onCreate(Connection connection) {
-        LOG.info("Network connection created to broker for endpoint {}", this.getEndpoint());
-    }
-
-    @Override
-    public void onClose(Connection connection) {
-        // This event is received when the consumer initiates a close,
-        // but this event is _not_ received when RabbitMQ is the one that breaks the connection.
-        LOG.info("Network connection closed to broker for endpoint {}", this.getEndpoint());
-    }
-    
-    //We have to ask the RabbitMQ Template for converters, the interface doesn't have a way to get MessageConverter
-    private class RabbitMQMessageListener implements MessageListener {
-        private MessageConverter msgConverter;
-        private final SimpleMessageListenerContainer listenerContainer;
-        private static final long DEFAULT_TIMEOUT_MILLIS = 1000;
-
-        public RabbitMQMessageListener(SpringAMQPEndpoint endpoint) {
-            this.listenerContainer = new SimpleMessageListenerContainer();
-            this.listenerContainer.setTaskExecutor(new SpringAMQPExecutor(endpoint));
-
-            RabbitTemplate template = (RabbitTemplate) endpoint.getAmqpTemplate();
-            if(template != null) {
-                this.msgConverter = template.getMessageConverter();
-                this.listenerContainer.setConnectionFactory(template.getConnectionFactory());
-            } else {
-                LOG.error("No AMQP Template found! Cannot initialize message conversion or connections!");
-            }
-
-            this.listenerContainer.setQueueNames(endpoint.getQueueName());
-            this.listenerContainer.setConcurrentConsumers(endpoint.getConcurrentConsumers());
-            this.listenerContainer.setPrefetchCount(endpoint.getPrefetchCount());
-            this.listenerContainer.setAcknowledgeMode(endpoint.getAcknowledgeMode());
-
-            //Set error handling (send it to Camel)
-            this.listenerContainer.setErrorHandler(getErrorHandler());
-            this.listenerContainer.setAdviceChain(getAdviceChain());
-
-            //Set timeouts
-            this.listenerContainer.setShutdownTimeout(DEFAULT_TIMEOUT_MILLIS);
-            this.listenerContainer.setReceiveTimeout(DEFAULT_TIMEOUT_MILLIS);
-            this.listenerContainer.setRecoveryInterval(DEFAULT_TIMEOUT_MILLIS / 2);
-
-            //Transactions are currently not supported
-            this.listenerContainer.setChannelTransacted(false);
-        }
-
-        public void start() {
-            this.listenerContainer.setMessageListener(this);
-            this.listenerContainer.start();
-            LOG.info("Started AMQP Async Listeners for {}", endpoint.getEndpointUri());
-        }
-        
-        public void stop() {
-            this.listenerContainer.setConcurrentConsumers(0);
-            this.listenerContainer.setPrefetchCount(0);
-            this.listenerContainer.stop();
-        }
-        
-        public void shutdown() {
-            this.listenerContainer.shutdown();
-            this.listenerContainer.destroy();
-        }
-
-        public final ErrorHandler getErrorHandler() {
-            return new ErrorHandler() {
-                @Override
-                public void handleError(Throwable t) {
-                    if(t instanceof AmqpConnectException) {
-                        LOG.error("AMQP Connection error, marking this connection as failed");
-                        onClose(null);
-                    }
-                    
-                    getExceptionHandler().handleException(t);
-                }
-            };
-        }
-        
-        /**
-         * Do not have Spring AMQP re-try messages upon failure, leave it to Camel
-         * @return An advice chain populated with a NeverRetryPolicy
-         */
-        public final Advice[] getAdviceChain() {
-            RetryTemplate retryRule = new RetryTemplate();
-            retryRule.setRetryPolicy(new NeverRetryPolicy());
-            
-            StatefulRetryOperationsInterceptorFactoryBean retryOperation = new StatefulRetryOperationsInterceptorFactoryBean();
-            retryOperation.setRetryOperations(retryRule);
-            retryOperation.setMessageKeyGenerator(new DefaultKeyGenerator());
-            
-            return new Advice[] { retryOperation.getObject() };
-        }
-
-        @Override
-        public void onMessage(Message amqpMessage) {
-            if(this.msgConverter == null)
-                throw new IllegalStateException("No message converter present - cannot processs messages!");
-            
-            LOG.debug("Received message for routing key {}", amqpMessage.getMessageProperties().getReceivedRoutingKey());
-            ExchangePattern exchangePattern = SpringAMQPMessage.getExchangePattern(amqpMessage);
-            Exchange exchange = new DefaultExchange(endpoint, exchangePattern);
-            SpringAMQPMessage camelMessage = SpringAMQPMessage.fromAMQPMessage(msgConverter, amqpMessage);
-            exchange.setIn(camelMessage);
-            
-            try {
-                getProcessor().process(exchange);
-            } catch(Throwable t) {
-                exchange.setException(t);
-            }
-            
-            //Send a reply if one was requested
-            Address replyToAddress = amqpMessage.getMessageProperties().getReplyToAddress();
-            if(replyToAddress != null && endpoint.isAutoReply()) {
-                org.apache.camel.Message outMessage = exchange.getOut();
-                SpringAMQPMessage replyMessage = new SpringAMQPMessage(outMessage);
-
-                // Camel exchange will contain a non-null exception if an unhandled exception has occurred,
-                // such as when using the DefaultErrorHandler with default configuration, or when
-                // using the DeadLetterChannel error handler with an OnException handled=false override.
-                // Exchange will not contain an exception (via getException()) if the exception has been handled,
-                // such as when using the DeadLetterChannel error handler with default configuration, but
-                // the Exchange property EXCEPTION_CAUGHT will contain the handled exception.
-                if (exchange.getException() != null) {
-                    replyMessage.setHeader(SpringAMQPMessage.IS_EXCEPTION_CAUGHT, true);
-                    replyMessage.setBody(exchange.getException());
-                } else if (exchange.getProperty(Exchange.EXCEPTION_CAUGHT) != null) {
-                    replyMessage.setHeader(SpringAMQPMessage.IS_EXCEPTION_CAUGHT, true);
-                    replyMessage.setBody(exchange.getProperty(Exchange.EXCEPTION_CAUGHT));
-                }
-
-                exchange.setOut(replyMessage); //Swap out the outbound message
-
-                try {
-                    endpoint.getAmqpTemplate().send(replyToAddress.getExchangeName(), replyToAddress.getRoutingKey(), replyMessage.toAMQPMessage(msgConverter));
-                } catch(AmqpConnectException e) {
-                    LOG.error("AMQP Connection error, marking this connection as failed");
-                    onClose(null);
-                }
-            }
-        }
-    }
-
-    //If the producer does not generate an ID, let's do so now
-    static class DefaultKeyGenerator implements MessageKeyGenerator {
-        public static final String ALGORITHM = "MD5";
-        
-        @Override
-        public Object getKey(Message message) {
-            try {
-                MessageDigest digest = MessageDigest.getInstance(ALGORITHM);
-                digest.update(message.getBody());
-                return String.valueOf(digest.digest());
-            } catch (NoSuchAlgorithmException e) {
-                throw new RuntimeException(e);
-            }
-        }
-    }
-
-    /**
-     * Declaration of AMQP exchange, queue, and binding as well as re-try logic
-     * all injected into SimpleMessageListenerContainer via its taskExecutor,
-     * due to the following three problems:
-     * 1.) Broker restarts with non-durable queues (where the new broker instance will not
-     * contain the non-durable queues that existed in the old broker instance)
-     * will create a failure of the BlockingQueueConsumer due to its unfortunate reliance
-     * on passive declaration (which fails if the queue does not exist).
-     * 2.) Load balancer failover of one broker to another will maintain the client's network
-     * connection so we cannot rely on network connection events.
-     * 3.) Both SimpleMessageListenerContainer and BlockingQueueConsumer have important
-     * fields that are private without any getters, so subclassing either class fails to
-     * provide access to needed functionality.
-     */
-    private class SpringAMQPExecutor extends SimpleAsyncTaskExecutor {
-        private final SpringAMQPEndpoint endpoint;
-
-        SpringAMQPExecutor(SpringAMQPEndpoint endpoint) {
-            this.endpoint = endpoint;
-        }
-
-        @Override
-        public void execute(final Runnable task) {
-            Runnable enrichedTask = new SpringAMQPExecutorTask(endpoint, task);
-            super.execute(enrichedTask);
-        }
-
-        @Override
-        public void execute(final Runnable task, long startTimeout) {
-            Runnable enrichedTask = new SpringAMQPExecutorTask(endpoint, task);
-            super.execute(enrichedTask, startTimeout);
-        }
-
-    }
-
-    private class SpringAMQPExecutorTask implements Runnable {
-        private final SpringAMQPEndpoint endpoint;
-        private final Runnable delegateTask;
-
-        // Retry every 30 seconds upon error
-        public static final long RECOVERY_INTERVAL_MILLISECONDS = 30000L;
-
-
-        public SpringAMQPExecutorTask(SpringAMQPEndpoint endpoint, Runnable delegateTask) {
-            this.endpoint = endpoint;
-            this.delegateTask = delegateTask;
-        }
-
-        @Override
-        public void run() {
-            boolean error;
-
-            do {
-                try {
-                    error = false;
-                    declareAMQPEntities();
-                    delegateTask.run();
-                } catch (Exception e) {
-                    error = true;
-                    LOG.error("Error consuming endpoint " + endpoint + ". " + e.getMessage(), e);
-                    try {
-                        Thread.sleep(RECOVERY_INTERVAL_MILLISECONDS);
-                    } catch (InterruptedException ie) {
-                        Thread.currentThread().interrupt();
-                        throw new IllegalStateException("Unrecoverable interruption on consumer restart");
-                    }
-                }
-            } while (error);
-        }
-
-        protected void declareAMQPEntities() {
-            org.springframework.amqp.core.Exchange exchange = declareExchange();
-            Queue queue = declareQueue();
-            declareBinding(exchange, queue);
-        }
-
-        protected org.springframework.amqp.core.Exchange declareExchange() {
-            org.springframework.amqp.core.Exchange exchange = this.endpoint.createAMQPExchange();
-            if (this.endpoint.isUsingDefaultExchange()) {
-                LOG.info("Using default exchange; will not declare one for endpoint {}.", endpoint);
-            } else {
-                try {
-                    this.endpoint.amqpAdministration.declareExchange(exchange);
-                    LOG.info("Declared exchange {} for endpoint {}.", exchange.getName(), endpoint);
-                } catch (AmqpIOException e) {
-                    LOG.warn(String.format("Could not declare exchange %s for endpoint %s; possible re-declaration of a different type?", exchange.getName(), endpoint.toString()), e);
-                    // Be lenient:  Do not re-throw Exception because the exchange may already exist but just declared
-                    // with different attributes, so let's go ahead and declare the queue and binding anyway.
-                } catch (AmqpConnectException e) {
-                    LOG.error(String.format("Consumer cannot connect to broker for endpoint %s", this.endpoint.toString()), e);
-                    throw e;
-                }
-            }
-            return exchange;
-        }
-
-        protected Queue declareQueue() {
-            //Determine queue arguments, including vendor extensions
-            Map<String, Object> queueArguments = new HashMap<String, Object>();
-            if(endpoint.getTimeToLive() != null)
-                queueArguments.put(TTL_QUEUE_ARGUMENT, endpoint.getTimeToLive());
-            if(endpoint.isHa() )
-                queueArguments.put(HA_POLICY_ARGUMENT, "all");
-
-            //Declare queue
-            Queue queue = new Queue(this.endpoint.queueName, this.endpoint.durable, this.endpoint.exclusive, this.endpoint.autodelete, queueArguments);
-            this.endpoint.getAmqpAdministration().declareQueue(queue);
-            LOG.info("Declared queue {} for endpoint {}.", queue.getName(), endpoint);
-            return queue;
-        }
-
-        protected Binding declareBinding(org.springframework.amqp.core.Exchange exchange, Queue queue) {
-            Binding binding = null;
-
-            //Is this a header exchange? Bind the key/value pair(s)
-            if(exchange instanceof HeadersExchange) {
-                if(this.endpoint.routingKey == null)
-                    throw new IllegalStateException("Specified a header exchange without a key/value match");
-
-                if(this.endpoint.routingKey.contains("|") && this.endpoint.routingKey.contains("&"))
-                    throw new IllegalArgumentException("You cannot mix AND and OR expressions within a header binding");
-
-                Map<String, Object> keyValues = parseKeyValues(this.endpoint.routingKey);
-                BindingBuilder.HeadersExchangeMapConfigurer mapConfig = BindingBuilder.bind(queue).to((HeadersExchange) exchange);
-                if(this.endpoint.routingKey.contains("|"))
-                    binding = mapConfig.whereAny(keyValues).match();
-                else
-                    binding = mapConfig.whereAll(keyValues).match();
-
-            //Is this a fanout exchange? Just bind the queue and exchange directly
-            } else if(exchange instanceof FanoutExchange) {
-                binding = BindingBuilder.bind(queue).to((FanoutExchange) exchange);
-
-            //Perform routing key binding for direct or topic exchanges
-            } else {
-                binding = BindingBuilder.bind(queue).to(exchange).with(this.endpoint.routingKey).noargs();
-            }
-
-            if (this.endpoint.isUsingDefaultExchange()) {
-                LOG.info("Using default exchange for endpoint {}.  Default exchange is implicitly bound to every queue, with a routing key equal to the queue name.", endpoint);
-            } else if (binding != null) {
-                LOG.info("Declaring binding {} for endpoint {}.", binding.getRoutingKey(), endpoint);
-                this.endpoint.getAmqpAdministration().declareBinding(binding);
-            }
-
-            return binding;
-        }
-    }
-}
-=======
 /* This Source Code Form is subject to the terms of the Mozilla Public
  * License, v. 2.0. If a copy of the MPL was not distributed with this file,
  * You can obtain one at http://mozilla.org/MPL/2.0/. */
@@ -417,7 +22,6 @@
 import org.springframework.amqp.core.FanoutExchange;
 import org.springframework.amqp.core.HeadersExchange;
 import org.springframework.amqp.core.Message;
-import org.springframework.amqp.core.MessageListener;
 import org.springframework.amqp.core.Queue;
 import org.springframework.amqp.rabbit.config.StatefulRetryOperationsInterceptorFactoryBean;
 import org.springframework.amqp.rabbit.connection.Connection;
@@ -444,7 +48,7 @@
     private static final String HA_POLICY_ARGUMENT = "x-ha-policy";
 
     protected SpringAMQPEndpoint endpoint;
-    private RabbitMQMessageListener messageListener;
+    private final RabbitMQMessageListener messageListener;
 
     public SpringAMQPConsumer(SpringAMQPEndpoint endpoint, Processor processor) {
         super(endpoint, processor);
@@ -500,9 +104,9 @@
     }
     
     //We have to ask the RabbitMQ Template for converters, the interface doesn't have a way to get MessageConverter
-    class RabbitMQMessageListener implements ChannelAwareMessageListener {
+    private class RabbitMQMessageListener implements ChannelAwareMessageListener {
         private MessageConverter msgConverter;
-        private SimpleMessageListenerContainer listenerContainer;
+        private final SimpleMessageListenerContainer listenerContainer;
         private static final long DEFAULT_TIMEOUT_MILLIS = 1000;
 
         public RabbitMQMessageListener(SpringAMQPEndpoint endpoint) {
@@ -576,7 +180,7 @@
             
             StatefulRetryOperationsInterceptorFactoryBean retryOperation = new StatefulRetryOperationsInterceptorFactoryBean();
             retryOperation.setRetryOperations(retryRule);
-            retryOperation.setMessageKeyGeneretor(new DefaultKeyGenerator());
+            retryOperation.setMessageKeyGenerator(new DefaultKeyGenerator());
             
             return new Advice[] { retryOperation.getObject() };
         }
@@ -666,8 +270,8 @@
      * fields that are private without any getters, so subclassing either class fails to
      * provide access to needed functionality.
      */
-    class SpringAMQPExecutor extends SimpleAsyncTaskExecutor {
-        private SpringAMQPEndpoint endpoint;
+    private class SpringAMQPExecutor extends SimpleAsyncTaskExecutor {
+        private final SpringAMQPEndpoint endpoint;
 
         SpringAMQPExecutor(SpringAMQPEndpoint endpoint) {
             this.endpoint = endpoint;
@@ -687,9 +291,9 @@
 
     }
 
-    class SpringAMQPExecutorTask implements Runnable {
-        private SpringAMQPEndpoint endpoint;
-        private Runnable delegateTask;
+    private class SpringAMQPExecutorTask implements Runnable {
+        private final SpringAMQPEndpoint endpoint;
+        private final Runnable delegateTask;
 
         // Retry every 30 seconds upon error
         public static final long RECOVERY_INTERVAL_MILLISECONDS = 30000L;
@@ -800,5 +404,4 @@
             return binding;
         }
     }
-}
->>>>>>> 3b302820
+}