<<<<<<< HEAD
/* This Source Code Form is subject to the terms of the Mozilla Public
 * License, v. 2.0. If a copy of the MPL was not distributed with this file,
 * You can obtain one at http://mozilla.org/MPL/2.0/. */

package amqp.spring.camel.component;

import org.springframework.amqp.core.Message;
import java.util.Map;

public class SpringAMQPHeader {
    // The (settable) AMQP Basic Properties
    public static final String CONTENT_TYPE = "contentType";
    public static final String CONTENT_ENCODING = "contentEncoding";
    public static final String PRIORITY = "priority";
    public static final String MESSAGE_ID = "messageId";
    public static final String CORRELATION_ID = "correlationId";
    public static final String REPLY_TO = "replyTo";
    public static final String EXPIRATION = "expiration";
    public static final String TYPE = "type";
    
    public static Message setBasicPropertiesFromHeaders(Message msg, Map<String, Object> headers) {
        for (Map.Entry<String, Object> headerEntry : headers.entrySet()) {
            String headerKey = headerEntry.getKey();
            Object headerValue = headerEntry.getValue();

            String headerValueString = null;
            if (headerValue != null) {
                headerValueString = headerValue.toString();
            }
            
            //Not switching on a string since we want to support Java >= 1.6
            if (CONTENT_ENCODING.equals(headerKey)) {
                msg.getMessageProperties().setContentEncoding(headerValueString);
            } else if(CONTENT_TYPE.equals(headerKey)) {
                msg.getMessageProperties().setContentType(headerValueString);
            } else if(MESSAGE_ID.equals(headerKey)) {
                msg.getMessageProperties().setMessageId(headerValueString);
            } else if(CORRELATION_ID.equals(headerKey)) {
                byte[] correlationId = headerValueString != null ? headerValueString.getBytes() : null;
                msg.getMessageProperties().setCorrelationId(correlationId);
            } else if(EXPIRATION.equals(headerKey)) {
                msg.getMessageProperties().setExpiration(headerValueString);
            } else if(PRIORITY.equals(headerKey)) {
                Integer priority = headerValueString != null ? Integer.parseInt(headerValueString) : null;
                msg.getMessageProperties().setPriority(priority);
            } else if(REPLY_TO.equals(headerKey)) {
                msg.getMessageProperties().setReplyTo(headerValueString);
            } else if(TYPE.equals(headerKey)) {
                msg.getMessageProperties().setType(headerValueString);
            }
        }
        
        return msg;
    }
    
    public static SpringAMQPMessage setBasicPropertiesToHeaders(SpringAMQPMessage msg, Message amqpMessage) {
        msg.getHeaders().put(MESSAGE_ID, amqpMessage.getMessageProperties().getMessageId());
        byte[] correlationId = amqpMessage.getMessageProperties().getCorrelationId();
        msg.getHeaders().put(CORRELATION_ID, correlationId == null ? null : new String(correlationId));
        msg.getHeaders().put(CONTENT_ENCODING, amqpMessage.getMessageProperties().getContentEncoding());
        msg.getHeaders().put(CONTENT_TYPE, amqpMessage.getMessageProperties().getContentType());
        msg.getHeaders().put(EXPIRATION, amqpMessage.getMessageProperties().getExpiration());
        msg.getHeaders().put(PRIORITY, amqpMessage.getMessageProperties().getPriority());
        msg.getHeaders().put(REPLY_TO, amqpMessage.getMessageProperties().getReplyTo());
        msg.getHeaders().put(TYPE, amqpMessage.getMessageProperties().getType());

        return msg;
    }
    
    public static Message copyHeaders(Message msg, Map<String, Object> headers) {
        for(Map.Entry<String, Object> headerEntry : headers.entrySet()) {

            // headers used for setting basic properties and routing key are skipped
            if( !CONTENT_ENCODING.equals(headerEntry.getKey()) &&
                    !CONTENT_TYPE.equals(headerEntry.getKey()) &&
                    !MESSAGE_ID.equals(headerEntry.getKey()) &&
                    !CORRELATION_ID.equals(headerEntry.getKey()) &&
                    !EXPIRATION.equals(headerEntry.getKey()) &&
                    !PRIORITY.equals(headerEntry.getKey()) &&
                    !REPLY_TO.equals(headerEntry.getKey()) &&
                    !TYPE.equals(headerEntry.getKey()) &&
                    !SpringAMQPComponent.ROUTING_KEY_HEADER.equals(headerEntry.getKey()) &&
                    !SpringAMQPComponent.EXCHANGE_NAME_HEADER.equals(headerEntry.getKey()) &&
                    !msg.getMessageProperties().getHeaders().containsKey(headerEntry.getKey())) {
                msg.getMessageProperties().setHeader(headerEntry.getKey(), headerEntry.getValue());
            }
        }
        
        return msg;
    }
    
    public static SpringAMQPMessage copyHeaders(SpringAMQPMessage msg, Map<String, Object> headers) {
        for(Map.Entry<String, Object> headerEntry : headers.entrySet()) {
            if(! SpringAMQPMessage.EXCHANGE_PATTERN.equals(headerEntry.getKey())) {
                msg.setHeader(headerEntry.getKey(), headerEntry.getValue());
            }
        }
        
        return msg;
    }
=======
/* This Source Code Form is subject to the terms of the Mozilla Public
 * License, v. 2.0. If a copy of the MPL was not distributed with this file,
 * You can obtain one at http://mozilla.org/MPL/2.0/. */

package amqp.spring.camel.component;

import org.springframework.amqp.core.Message;
import java.util.Map;

public class SpringAMQPHeader {
    // The (settable) AMQP Basic Properties
    public static final String CONTENT_TYPE = "contentType";
    public static final String CONTENT_ENCODING = "contentEncoding";
    public static final String PRIORITY = "priority";
    public static final String MESSAGE_ID = "messageId";
    public static final String CORRELATION_ID = "correlationId";
    public static final String REPLY_TO = "replyTo";
    public static final String EXPIRATION = "expiration";
    public static final String TYPE = "type";
    
    public static Message setBasicPropertiesFromHeaders(Message msg, Map<String, Object> headers) {
        for (Map.Entry<String, Object> headerEntry : headers.entrySet()) {
            String headerKey = headerEntry.getKey();
            Object headerValue = headerEntry.getValue();

            String headerValueString = null;
            if (headerValue != null) {
                headerValueString = headerValue.toString();
            }
            
            //Not switching on a string since we want to support Java >= 1.6
            if (CONTENT_ENCODING.equals(headerKey)) {
                msg.getMessageProperties().setContentEncoding(headerValueString);
            } else if(CONTENT_TYPE.equals(headerKey)) {
                msg.getMessageProperties().setContentType(headerValueString);
            } else if(MESSAGE_ID.equals(headerKey)) {
                msg.getMessageProperties().setMessageId(headerValueString);
            } else if(CORRELATION_ID.equals(headerKey)) {
                byte[] correlationId = headerValueString != null ? headerValueString.getBytes() : null;
                msg.getMessageProperties().setCorrelationId(correlationId);
            } else if(EXPIRATION.equals(headerKey)) {
                msg.getMessageProperties().setExpiration(headerValueString);
            } else if(PRIORITY.equals(headerKey)) {
                Integer priority = headerValueString != null ? Integer.parseInt(headerValueString) : null;
                msg.getMessageProperties().setPriority(priority);
            } else if(REPLY_TO.equals(headerKey)) {
                msg.getMessageProperties().setReplyTo(headerValueString);
            } else if(TYPE.equals(headerKey)) {
                msg.getMessageProperties().setType(headerValueString);
            }
        }
        
        return msg;
    }
    
    public static SpringAMQPMessage setBasicPropertiesToHeaders(SpringAMQPMessage msg, Message amqpMessage) {
        msg.getHeaders().put(MESSAGE_ID, amqpMessage.getMessageProperties().getMessageId());
        byte[] correlationId = amqpMessage.getMessageProperties().getCorrelationId();
        msg.getHeaders().put(CORRELATION_ID, correlationId == null ? null : new String(correlationId));
        msg.getHeaders().put(CONTENT_ENCODING, amqpMessage.getMessageProperties().getContentEncoding());
        msg.getHeaders().put(CONTENT_TYPE, amqpMessage.getMessageProperties().getContentType());
        msg.getHeaders().put(EXPIRATION, amqpMessage.getMessageProperties().getExpiration());
        msg.getHeaders().put(PRIORITY, amqpMessage.getMessageProperties().getPriority());
        msg.getHeaders().put(REPLY_TO, amqpMessage.getMessageProperties().getReplyTo());
        msg.getHeaders().put(TYPE, amqpMessage.getMessageProperties().getType());

        return msg;
    }
    
    public static Message copyHeaders(Message msg, Map<String, Object> headers) {
        for(Map.Entry<String, Object> headerEntry : headers.entrySet()) {
            // headers used for setting basic properties and routing key are skipped
            if( !CONTENT_ENCODING.equals(headerEntry.getKey()) &&
                    !CONTENT_TYPE.equals(headerEntry.getKey()) &&
                    !CORRELATION_ID.equals(headerEntry.getKey()) &&
                    !EXPIRATION.equals(headerEntry.getKey()) &&
                    !PRIORITY.equals(headerEntry.getKey()) &&
                    !REPLY_TO.equals(headerEntry.getKey()) &&
                    !TYPE.equals(headerEntry.getKey()) &&
                    !SpringAMQPComponent.ROUTING_KEY_HEADER.equals(headerEntry.getKey()) &&
                    !MESSAGE_ID.equals(headerEntry.getKey()) &&
                    !SpringAMQPComponent.EXCHANGE_NAME_HEADER.equals(headerEntry.getKey()) &&
                    !msg.getMessageProperties().getHeaders().containsKey(headerEntry.getKey())) {
                msg.getMessageProperties().setHeader(headerEntry.getKey(), headerEntry.getValue());
            }
        }
        
        return msg;
    }
    
    public static SpringAMQPMessage copyHeaders(SpringAMQPMessage msg, Map<String, Object> headers) {
        for(Map.Entry<String, Object> headerEntry : headers.entrySet()) {
            if(! SpringAMQPMessage.EXCHANGE_PATTERN.equals(headerEntry.getKey())) {
                msg.setHeader(headerEntry.getKey(), headerEntry.getValue());
            }
        }
        
        return msg;
    }
>>>>>>> 3b302820
}<|MERGE_RESOLUTION|>--- conflicted
+++ resolved
@@ -1,4 +1,3 @@
-<<<<<<< HEAD
 /* This Source Code Form is subject to the terms of the Mozilla Public
  * License, v. 2.0. If a copy of the MPL was not distributed with this file,
  * You can obtain one at http://mozilla.org/MPL/2.0/. */
@@ -99,105 +98,4 @@
         
         return msg;
     }
-=======
-/* This Source Code Form is subject to the terms of the Mozilla Public
- * License, v. 2.0. If a copy of the MPL was not distributed with this file,
- * You can obtain one at http://mozilla.org/MPL/2.0/. */
-
-package amqp.spring.camel.component;
-
-import org.springframework.amqp.core.Message;
-import java.util.Map;
-
-public class SpringAMQPHeader {
-    // The (settable) AMQP Basic Properties
-    public static final String CONTENT_TYPE = "contentType";
-    public static final String CONTENT_ENCODING = "contentEncoding";
-    public static final String PRIORITY = "priority";
-    public static final String MESSAGE_ID = "messageId";
-    public static final String CORRELATION_ID = "correlationId";
-    public static final String REPLY_TO = "replyTo";
-    public static final String EXPIRATION = "expiration";
-    public static final String TYPE = "type";
-    
-    public static Message setBasicPropertiesFromHeaders(Message msg, Map<String, Object> headers) {
-        for (Map.Entry<String, Object> headerEntry : headers.entrySet()) {
-            String headerKey = headerEntry.getKey();
-            Object headerValue = headerEntry.getValue();
-
-            String headerValueString = null;
-            if (headerValue != null) {
-                headerValueString = headerValue.toString();
-            }
-            
-            //Not switching on a string since we want to support Java >= 1.6
-            if (CONTENT_ENCODING.equals(headerKey)) {
-                msg.getMessageProperties().setContentEncoding(headerValueString);
-            } else if(CONTENT_TYPE.equals(headerKey)) {
-                msg.getMessageProperties().setContentType(headerValueString);
-            } else if(MESSAGE_ID.equals(headerKey)) {
-                msg.getMessageProperties().setMessageId(headerValueString);
-            } else if(CORRELATION_ID.equals(headerKey)) {
-                byte[] correlationId = headerValueString != null ? headerValueString.getBytes() : null;
-                msg.getMessageProperties().setCorrelationId(correlationId);
-            } else if(EXPIRATION.equals(headerKey)) {
-                msg.getMessageProperties().setExpiration(headerValueString);
-            } else if(PRIORITY.equals(headerKey)) {
-                Integer priority = headerValueString != null ? Integer.parseInt(headerValueString) : null;
-                msg.getMessageProperties().setPriority(priority);
-            } else if(REPLY_TO.equals(headerKey)) {
-                msg.getMessageProperties().setReplyTo(headerValueString);
-            } else if(TYPE.equals(headerKey)) {
-                msg.getMessageProperties().setType(headerValueString);
-            }
-        }
-        
-        return msg;
-    }
-    
-    public static SpringAMQPMessage setBasicPropertiesToHeaders(SpringAMQPMessage msg, Message amqpMessage) {
-        msg.getHeaders().put(MESSAGE_ID, amqpMessage.getMessageProperties().getMessageId());
-        byte[] correlationId = amqpMessage.getMessageProperties().getCorrelationId();
-        msg.getHeaders().put(CORRELATION_ID, correlationId == null ? null : new String(correlationId));
-        msg.getHeaders().put(CONTENT_ENCODING, amqpMessage.getMessageProperties().getContentEncoding());
-        msg.getHeaders().put(CONTENT_TYPE, amqpMessage.getMessageProperties().getContentType());
-        msg.getHeaders().put(EXPIRATION, amqpMessage.getMessageProperties().getExpiration());
-        msg.getHeaders().put(PRIORITY, amqpMessage.getMessageProperties().getPriority());
-        msg.getHeaders().put(REPLY_TO, amqpMessage.getMessageProperties().getReplyTo());
-        msg.getHeaders().put(TYPE, amqpMessage.getMessageProperties().getType());
-
-        return msg;
-    }
-    
-    public static Message copyHeaders(Message msg, Map<String, Object> headers) {
-        for(Map.Entry<String, Object> headerEntry : headers.entrySet()) {
-            // headers used for setting basic properties and routing key are skipped
-            if( !CONTENT_ENCODING.equals(headerEntry.getKey()) &&
-                    !CONTENT_TYPE.equals(headerEntry.getKey()) &&
-                    !CORRELATION_ID.equals(headerEntry.getKey()) &&
-                    !EXPIRATION.equals(headerEntry.getKey()) &&
-                    !PRIORITY.equals(headerEntry.getKey()) &&
-                    !REPLY_TO.equals(headerEntry.getKey()) &&
-                    !TYPE.equals(headerEntry.getKey()) &&
-                    !SpringAMQPComponent.ROUTING_KEY_HEADER.equals(headerEntry.getKey()) &&
-                    !MESSAGE_ID.equals(headerEntry.getKey()) &&
-                    !SpringAMQPComponent.EXCHANGE_NAME_HEADER.equals(headerEntry.getKey()) &&
-                    !msg.getMessageProperties().getHeaders().containsKey(headerEntry.getKey())) {
-                msg.getMessageProperties().setHeader(headerEntry.getKey(), headerEntry.getValue());
-            }
-        }
-        
-        return msg;
-    }
-    
-    public static SpringAMQPMessage copyHeaders(SpringAMQPMessage msg, Map<String, Object> headers) {
-        for(Map.Entry<String, Object> headerEntry : headers.entrySet()) {
-            if(! SpringAMQPMessage.EXCHANGE_PATTERN.equals(headerEntry.getKey())) {
-                msg.setHeader(headerEntry.getKey(), headerEntry.getValue());
-            }
-        }
-        
-        return msg;
-    }
->>>>>>> 3b302820
 }