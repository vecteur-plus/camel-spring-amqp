--- conflicted
+++ resolved
@@ -1,312 +1,153 @@
-<<<<<<< HEAD
-# camel-spring-amqp
-
-## Introduction
-
-An [Apache Camel](http://camel.apache.org/) Component that will natively communicate with a [RabbitMQ](http://www.rabbitmq.com/ "RabbitMQ") broker. 
-This is implemented using Spring's AMQP project, so it should ultimately become vendor-agnostic.
-
-## Usage
-
-The simplest Fanout exchange can be defined as:
-
-`spring-amqp:<Exchange Name>`
-
-`spring-amqp:<Exchange Name>:<Queue Name>`
-
-Here a simple message producer will send a message to Exchange Name, and a simple consumer will bind the Exchange Name to the Queue Name.
-
-If you wish to use a routing key, URIs have the structure: 
-
-`spring-amqp:<Exchange Name>:<Queue Name>:<Routing Key>?type=<Exchange Type>`
-
-The routing key is optional, but Queue Name and Exchange Name are required for consumers. Just the Exchange Name is required for producers.
-
-Producers can also defer the routing key to the message header, where the ROUTING_KEY header could be set to the appropriate routing key.
-
-Producers can override the exchange name specified in the URI by setting the EXCHANGE_NAME Camel message header.
-
-Options to the URI include the exchange type, which defaults to direct if none is specified.
-
-For header based exchanges, the URI is similar but name/value pairs can be specified in place of the routing key. For example:
-
-`spring-amqp:myExchange:qName:cheese=gouda?type=headers`
-
-This example will fetch all messages where a header named "cheese" has the value of "gouda." You can also add additional name/value pairs:
-
-`spring-amqp:myExchange:qName:cheese=gouda&fromage=jack?type=headers`
-
-Which will create a binding for headers where "cheese" has the value of "gouda" AND "fromage" has the value of "jack." You can also choose to create an OR relationship:
-
-`spring-amqp:myExchange:qName:cheese=gouda|fromage=jack?type=headers`
-
-## Additional Settings and Properties
-
-Additional properties can be added to the endpoint as URI parameters. For example, to create a topic exchange that is non-exclusive and not durable:
-
-`spring-amqp:myExchange_10:writeQueue:write.*?type=topic&durable=false&autodelete=true&exclusive=false`
-
-Parameters available include:
-
-<table>
-    <tr>
-        <td>prefetchCount</td>
-        <td>How many messages a consumer should pre-fetch</td>
-    </tr>
-    <tr>
-        <td>concurrentConsumers</td>
-        <td>The number of concurrent threads that will consume messages from a queue</td>
-    </tr>
-    <tr>
-        <td>transactional</td>
-        <td>Mark messages coming to/from this endpoint as transactional</td>
-    </tr>
-    <tr>
-        <td>autodelete</td>
-        <td>Allow this endpoint to be automagically deleted from the broker once it is gone</td>
-    </tr>
-    <tr>
-        <td>durable</td>
-        <td>Make messages being produced from this endpoint persistent</td>
-    </tr>
-    <tr>
-        <td>type</td>
-        <td>One of the AMQP exchange types: direct, fanout, headers, or topic. Defaults to direct.</td>
-    </tr>
-    <tr>
-        <td>exclusive</td>
-        <td>Mark this endpoint as an exclusive point for message exchanges</td>
-    </tr>
-    <tr>
-        <td>acknowledgeMode</td>
-        <td>Sets the acknowledge mode (NONE, AUTO)</td>
-    </tr>
-    <tr>
-        <td>connection</td>
-        <td>Configure a specific connection factory (for systems with multiple AMQP brokers)</td>
-    </tr>
-    <tr>
-        <td>autoReply</td>
-        <td>Consumer sends back a response message when ReplyTo header is present in the consumed message. Defaults to true.</td>
-    </tr>
-</table>
-
-## Spring Integration
-
-The camel-spring-amqp component will attempt to fetch as much information from the application context it sits within. 
-For example, if we are using Spring we could issue the following:
-
-	<bean id="messageConverter" class="amqp.spring.converter.XStreamConverter"/>
-	<rabbit:connection-factory id="connectionFactory"/>
-	<rabbit:template id="amqpTemplate" connection-factory="connectionFactory" message-converter="messageConverter"/>
-	<rabbit:admin connection-factory="connectionFactory"/>
-
-The message converter amqp.spring.converter.XStreamConverter is provided by the camel-spring-amqp component; it provides
-JSON marshalling using the XStream libraries. If you would rather use the Jackson JSON marshalling (or another
-conversion method) provided by the Spring AMQP framework, you can swap out the appropriate message converter class 
-in the above example.
-
-## Advanced Message Conversion
-
-You may wish to use JSON marshalling for the majority of your inter-process communication, but may have
-the need to do XML marshalling for REST API calls or the like. If you wish you can specify
-multiple types of message conversion based on the content type of the message. For example, we may have
-messages marshalled to JSON by default but want content types of application/text to just
-be printed out as strings. Within the Spring XML DSL you may define:
-
-	<bean id="jsonMessageConverter" class="amqp.spring.converter.XStreamConverter"/>
-	<bean id="textMessageConverter" class="amqp.spring.converter.StringConverter"/>
-	<bean id="messageConverter" class="amqp.spring.converter.ContentTypeConverterFactory">
-	    <property name="converters">
-	        <map>
-	            <entry key="application/json" value-ref="jsonMessageConverter"/>
-	            <entry key="application/xml" value-ref="textMessageConverter"/>
-	        </map>
-	    </property>
-	    <property name="fallbackConverter" ref="jsonMessageConverter"/>
-	</bean>
-
-This would allow messages with a "Content-Type" of application/json to be marshalled
-with the XStream converter, while messages with a content type of application/xml
-will be marshalled into a simple character string. If no content type is specified,
-the XStream JSON message converter will be used.
-
-## Downloads and Maven Repository
-
-Release builds of this modified Camel Spring AMQP Component are not hosted within any public Maven repository.
-You need to download sources here and run 'mvn install -Dmaven.test.skip=true' to build the project and install
-the binaries into the local repository. Then you can include this component within your Maven POM as:
-
-	<dependency>
-	    <groupId>cz.drasil</groupId>
-	    <artifactId>camel-spring-amqp</artifactId>
-	    <version>1.0</version>
-	</dependency>
-
-## Limitations
-
- - Transactions are currently not supported
- - Lifecycle events (e.g. stop, shutdown) need to be refined
- - Unit tests require a running AMQP broker. I may end up creating a VM local Qpid instance as an AMQP broker...
-
-## License
-
-This package, the Camel Spring AMQP component is licensed under the Mozilla Public License v2.0. See LICENSE for details.
-=======
-# camel-spring-amqp
-
-## Introduction
-
-An [Apache Camel](http://camel.apache.org/) Component that will natively communicate with a [RabbitMQ](http://www.rabbitmq.com/ "RabbitMQ") broker. 
-This is implemented using Spring's AMQP project, so it should ultimately become vendor-agnostic.
-
-## Usage
-
-The simplest Fanout exchange can be defined as:
-
-`spring-amqp:<Exchange Name>`
-
-`spring-amqp:<Exchange Name>:<Queue Name>`
-
-Here a simple message producer will send a message to Exchange Name, and a simple consumer will bind the Exchange Name to the Queue Name.
-
-If you wish to use a routing key, URIs have the structure: 
-
-`spring-amqp:<Exchange Name>:<Queue Name>:<Routing Key>?type=<Exchange Type>`
-
-The routing key is optional, but Queue Name and Exchange Name are required for consumers. Just the Exchange Name is required for producers.
-
-Producers can also defer the routing key to the message header, where the ROUTING_KEY header could be set to the appropriate routing key.
-
-Producers can override the exchange name specified in the URI by setting the EXCHANGE_NAME Camel message header.
-
-Options to the URI include the exchange type, which defaults to direct if none is specified.
-
-For header based exchanges, the URI is similar but name/value pairs can be specified in place of the routing key. For example:
-
-`spring-amqp:myExchange:qName:cheese=gouda?type=headers`
-
-This example will fetch all messages where a header named "cheese" has the value of "gouda." You can also add additional name/value pairs:
-
-`spring-amqp:myExchange:qName:cheese=gouda&fromage=jack?type=headers`
-
-Which will create a binding for headers where "cheese" has the value of "gouda" AND "fromage" has the value of "jack." You can also choose to create an OR relationship:
-
-`spring-amqp:myExchange:qName:cheese=gouda|fromage=jack?type=headers`
-
-## Additional Settings and Properties
-
-Additional properties can be added to the endpoint as URI parameters. For example, to create a topic exchange that is non-exclusive and not durable:
-
-`spring-amqp:myExchange_10:writeQueue:write.*?type=topic&durable=false&autodelete=true&exclusive=false`
-
-Parameters available include:
-
-<table>
-    <tr>
-        <td>prefetchCount</td>
-        <td>How many messages a consumer should pre-fetch</td>
-    </tr>
-    <tr>
-        <td>concurrentConsumers</td>
-        <td>The number of concurrent threads that will consume messages from a queue</td>
-    </tr>
-    <tr>
-        <td>transactional</td>
-        <td>Mark messages coming to/from this endpoint as transactional</td>
-    </tr>
-    <tr>
-        <td>autodelete</td>
-        <td>Allow this endpoint to be automagically deleted from the broker once it is gone</td>
-    </tr>
-    <tr>
-        <td>durable</td>
-        <td>Make queues and exchanges created by this endpoint persistent</td>
-    </tr>
-    <tr>
-        <td>type</td>
-        <td>One of the AMQP exchange types: direct, fanout, headers, or topic. Defaults to direct.</td>
-    </tr>
-    <tr>
-        <td>exclusive</td>
-        <td>Mark this endpoint as an exclusive point for message exchanges</td>
-    </tr>
-    <tr>
-        <td>acknowledgeMode</td>
-        <td>Sets the acknowledge mode (NONE, AUTO)</td>
-    </tr>
-    <tr>
-        <td>connection</td>
-        <td>Configure a specific connection factory (for systems with multiple AMQP brokers)</td>
-    </tr>
-    <tr>
-        <td>autoReply</td>
-        <td>Consumer sends back a response message when ReplyTo header is present in the consumed message. Defaults to true.</td>
-    </tr>
-</table>
-
-## Spring Integration
-
-The camel-spring-amqp component will attempt to fetch as much information from the application context it sits within. 
-For example, if we are using Spring we could issue the following:
-
-	<bean id="messageConverter" class="amqp.spring.converter.XStreamConverter"/>
-	<rabbit:connection-factory id="connectionFactory"/>
-	<rabbit:template id="amqpTemplate" connection-factory="connectionFactory" message-converter="messageConverter"/>
-	<rabbit:admin connection-factory="connectionFactory"/>
-
-The message converter amqp.spring.converter.XStreamConverter is provided by the camel-spring-amqp component; it provides
-JSON marshalling using the XStream libraries. If you would rather use the Jackson JSON marshalling (or another
-conversion method) provided by the Spring AMQP framework, you can swap out the appropriate message converter class 
-in the above example.
-
-## Advanced Message Conversion
-
-You may wish to use JSON marshalling for the majority of your inter-process communication, but may have
-the need to do XML marshalling for REST API calls or the like. If you wish you can specify
-multiple types of message conversion based on the content type of the message. For example, we may have
-messages marshalled to JSON by default but want content types of application/text to just
-be printed out as strings. Within the Spring XML DSL you may define:
-
-	<bean id="jsonMessageConverter" class="amqp.spring.converter.XStreamConverter"/>
-	<bean id="textMessageConverter" class="amqp.spring.converter.StringConverter"/>
-	<bean id="messageConverter" class="amqp.spring.converter.ContentTypeConverterFactory">
-	    <property name="converters">
-	        <map>
-	            <entry key="application/json" value-ref="jsonMessageConverter"/>
-	            <entry key="application/xml" value-ref="textMessageConverter"/>
-	        </map>
-	    </property>
-	    <property name="fallbackConverter" ref="jsonMessageConverter"/>
-	</bean>
-
-This would allow messages with a "Content-Type" of application/json to be marshalled
-with the XStream converter, while messages with a content type of application/xml
-will be marshalled into a simple character string. If no content type is specified,
-the XStream JSON message converter will be used.
-
-## Downloads and Maven Repository
-
-Release builds of the Camel Spring AMQP Component are hosted within [the Sonatype repository](https://oss.sonatype.org/index.html). 
-You can include this component within your Maven POM as:
-
-	<dependency>
-	    <groupId>com.bluelock</groupId>
-	    <artifactId>camel-spring-amqp</artifactId>
-	    <version>1.6.2</version>
-	</dependency>
-
-## Limitations
-
- - Transactions are currently not supported
- - Lifecycle events (e.g. stop, shutdown) need to be refined
- - Unit tests require a running AMQP broker. I may end up creating a VM local Qpid instance as an AMQP broker...
-
-## To-Do
-
- - Validate with other AMQP brokers (such as Qpid)
-
-## License
-
-This package, the Camel Spring AMQP component is licensed under the Mozilla Public License v2.0. See LICENSE for details.
->>>>>>> 4cd9d339
+# camel-spring-amqp
+
+## Introduction
+
+An [Apache Camel](http://camel.apache.org/) Component that will natively communicate with a [RabbitMQ](http://www.rabbitmq.com/ "RabbitMQ") broker. 
+This is implemented using Spring's AMQP project, so it should ultimately become vendor-agnostic.
+
+## Usage
+
+The simplest Fanout exchange can be defined as:
+
+`spring-amqp:<Exchange Name>`
+
+`spring-amqp:<Exchange Name>:<Queue Name>`
+
+Here a simple message producer will send a message to Exchange Name, and a simple consumer will bind the Exchange Name to the Queue Name.
+
+If you wish to use a routing key, URIs have the structure: 
+
+`spring-amqp:<Exchange Name>:<Queue Name>:<Routing Key>?type=<Exchange Type>`
+
+The routing key is optional, but Queue Name and Exchange Name are required for consumers. Just the Exchange Name is required for producers.
+
+Producers can also defer the routing key to the message header, where the ROUTING_KEY header could be set to the appropriate routing key.
+
+Producers can override the exchange name specified in the URI by setting the EXCHANGE_NAME Camel message header.
+
+Options to the URI include the exchange type, which defaults to direct if none is specified.
+
+For header based exchanges, the URI is similar but name/value pairs can be specified in place of the routing key. For example:
+
+`spring-amqp:myExchange:qName:cheese=gouda?type=headers`
+
+This example will fetch all messages where a header named "cheese" has the value of "gouda." You can also add additional name/value pairs:
+
+`spring-amqp:myExchange:qName:cheese=gouda&fromage=jack?type=headers`
+
+Which will create a binding for headers where "cheese" has the value of "gouda" AND "fromage" has the value of "jack." You can also choose to create an OR relationship:
+
+`spring-amqp:myExchange:qName:cheese=gouda|fromage=jack?type=headers`
+
+## Additional Settings and Properties
+
+Additional properties can be added to the endpoint as URI parameters. For example, to create a topic exchange that is non-exclusive and not durable:
+
+`spring-amqp:myExchange_10:writeQueue:write.*?type=topic&durable=false&autodelete=true&exclusive=false`
+
+Parameters available include:
+
+<table>
+    <tr>
+        <td>prefetchCount</td>
+        <td>How many messages a consumer should pre-fetch</td>
+    </tr>
+    <tr>
+        <td>concurrentConsumers</td>
+        <td>The number of concurrent threads that will consume messages from a queue</td>
+    </tr>
+    <tr>
+        <td>transactional</td>
+        <td>Mark messages coming to/from this endpoint as transactional</td>
+    </tr>
+    <tr>
+        <td>autodelete</td>
+        <td>Allow this endpoint to be automagically deleted from the broker once it is gone</td>
+    </tr>
+    <tr>
+        <td>durable</td>
+        <td>Make queues and exchanges created by this endpoint persistent</td>
+    </tr>
+    <tr>
+        <td>type</td>
+        <td>One of the AMQP exchange types: direct, fanout, headers, or topic. Defaults to direct.</td>
+    </tr>
+    <tr>
+        <td>exclusive</td>
+        <td>Mark this endpoint as an exclusive point for message exchanges</td>
+    </tr>
+    <tr>
+        <td>acknowledgeMode</td>
+        <td>Sets the acknowledge mode (NONE, AUTO)</td>
+    </tr>
+    <tr>
+        <td>connection</td>
+        <td>Configure a specific connection factory (for systems with multiple AMQP brokers)</td>
+    </tr>
+    <tr>
+        <td>autoReply</td>
+        <td>Consumer sends back a response message when ReplyTo header is present in the consumed message. Defaults to true.</td>
+    </tr>
+</table>
+
+## Spring Integration
+
+The camel-spring-amqp component will attempt to fetch as much information from the application context it sits within. 
+For example, if we are using Spring we could issue the following:
+
+	<bean id="messageConverter" class="amqp.spring.converter.XStreamConverter"/>
+	<rabbit:connection-factory id="connectionFactory"/>
+	<rabbit:template id="amqpTemplate" connection-factory="connectionFactory" message-converter="messageConverter"/>
+	<rabbit:admin connection-factory="connectionFactory"/>
+
+The message converter amqp.spring.converter.XStreamConverter is provided by the camel-spring-amqp component; it provides
+JSON marshalling using the XStream libraries. If you would rather use the Jackson JSON marshalling (or another
+conversion method) provided by the Spring AMQP framework, you can swap out the appropriate message converter class 
+in the above example.
+
+## Advanced Message Conversion
+
+You may wish to use JSON marshalling for the majority of your inter-process communication, but may have
+the need to do XML marshalling for REST API calls or the like. If you wish you can specify
+multiple types of message conversion based on the content type of the message. For example, we may have
+messages marshalled to JSON by default but want content types of application/text to just
+be printed out as strings. Within the Spring XML DSL you may define:
+
+	<bean id="jsonMessageConverter" class="amqp.spring.converter.XStreamConverter"/>
+	<bean id="textMessageConverter" class="amqp.spring.converter.StringConverter"/>
+	<bean id="messageConverter" class="amqp.spring.converter.ContentTypeConverterFactory">
+	    <property name="converters">
+	        <map>
+	            <entry key="application/json" value-ref="jsonMessageConverter"/>
+	            <entry key="application/xml" value-ref="textMessageConverter"/>
+	        </map>
+	    </property>
+	    <property name="fallbackConverter" ref="jsonMessageConverter"/>
+	</bean>
+
+This would allow messages with a "Content-Type" of application/json to be marshalled
+with the XStream converter, while messages with a content type of application/xml
+will be marshalled into a simple character string. If no content type is specified,
+the XStream JSON message converter will be used.
+
+## Downloads and Maven Repository
+
+Release builds of this modified Camel Spring AMQP Component are not hosted within any public Maven repository.
+You need to download sources here and run 'mvn install -Dmaven.test.skip=true' to build the project and install
+the binaries into the local repository. Then you can include this component within your Maven POM as:
+
+	<dependency>
+	    <groupId>cz.drasil</groupId>
+	    <artifactId>camel-spring-amqp</artifactId>
+	    <version>1.0</version>
+	</dependency>
+
+## Limitations
+
+ - Transactions are currently not supported
+ - Lifecycle events (e.g. stop, shutdown) need to be refined
+ - Unit tests require a running AMQP broker. I may end up creating a VM local Qpid instance as an AMQP broker...
+
+## License
+
+This package, the Camel Spring AMQP component is licensed under the Mozilla Public License v2.0. See LICENSE for details.